--- conflicted
+++ resolved
@@ -128,13 +128,8 @@
         });
 
         // echo the initial property settings to stdout
-<<<<<<< HEAD
-        if (log.isLoggable(Level.FINE)) {
-            log.log(Level.FINE, "DebugSettings:\n{0}", String.valueOf(this));
-=======
         if (log.isLoggable(PlatformLogger.FINE)) {
             log.fine("DebugSettings:\n{0}" + this);
->>>>>>> c2252920
         }
     }
 
