/*
 * Copyright (c) 2019, 2022, Oracle and/or its affiliates. All rights reserved.
 * DO NOT ALTER OR REMOVE COPYRIGHT NOTICES OR THIS FILE HEADER.
 *
 * This code is free software; you can redistribute it and/or modify it
 * under the terms of the GNU General Public License version 2 only, as
 * published by the Free Software Foundation.
 *
 * This code is distributed in the hope that it will be useful, but WITHOUT
 * ANY WARRANTY; without even the implied warranty of MERCHANTABILITY or
 * FITNESS FOR A PARTICULAR PURPOSE.  See the GNU General Public License
 * version 2 for more details (a copy is included in the LICENSE file that
 * accompanied this code).
 *
 * You should have received a copy of the GNU General Public License version
 * 2 along with this work; if not, write to the Free Software Foundation,
 * Inc., 51 Franklin St, Fifth Floor, Boston, MA 02110-1301 USA.
 *
 * Please contact Oracle, 500 Oracle Parkway, Redwood Shores, CA 94065 USA
 * or visit www.oracle.com if you need additional information or have any
 * questions.
 */
package jdk.jpackage.test;

import java.io.IOException;
import java.nio.file.Files;
import java.nio.file.Path;
import java.util.ArrayList;
import java.util.Collection;
import java.util.List;
import java.util.Map;
import java.util.Objects;
import java.util.Optional;
import java.util.function.BiConsumer;
import java.util.regex.Matcher;
import java.util.regex.Pattern;
import java.util.stream.Collectors;
import java.util.stream.Stream;
import jdk.jpackage.test.Functional.ThrowingBiConsumer;
import static jdk.jpackage.test.Functional.ThrowingFunction.toFunction;

public class AdditionalLauncher {

    public AdditionalLauncher(String name) {
        this.name = name;
        this.rawProperties = new ArrayList<>();
        setPersistenceHandler(null);
    }

    final public AdditionalLauncher setDefaultArguments(String... v) {
        defaultArguments = new ArrayList<>(List.of(v));
        return this;
    }

    final public AdditionalLauncher addDefaultArguments(String... v) {
        if (defaultArguments == null) {
            return setDefaultArguments(v);
        }

        defaultArguments.addAll(List.of(v));
        return this;
    }

    final public AdditionalLauncher setJavaOptions(String... v) {
        javaOptions = new ArrayList<>(List.of(v));
        return this;
    }

    final public AdditionalLauncher addJavaOptions(String... v) {
        if (javaOptions == null) {
            return setJavaOptions(v);
        }

        javaOptions.addAll(List.of(v));
        return this;
    }

<<<<<<< HEAD
    final public AdditionalLauncher setLauncherAsService() {
        return addRawProperties(LAUNCHER_AS_SERVICE);
    }

=======
>>>>>>> cd234f5d
    final public AdditionalLauncher addRawProperties(
            Map.Entry<String, String>... v) {
        return addRawProperties(List.of(v));
    }

    final public AdditionalLauncher addRawProperties(
            Collection<Map.Entry<String, String>> v) {
        rawProperties.addAll(v);
        return this;
    }

    final public AdditionalLauncher setShortcuts(boolean menu, boolean shortcut) {
        withMenuShortcut = menu;
        withShortcut = shortcut;
        return this;
    }

    final public AdditionalLauncher setIcon(Path iconPath) {
        if (iconPath == NO_ICON) {
            throw new IllegalArgumentException();
        }

        icon = iconPath;
        return this;
    }

    final public AdditionalLauncher setNoIcon() {
        icon = NO_ICON;
        return this;
    }

    final public AdditionalLauncher setPersistenceHandler(
            ThrowingBiConsumer<Path, List<Map.Entry<String, String>>> handler) {
        if (handler != null) {
            createFileHandler = ThrowingBiConsumer.toBiConsumer(handler);
        } else {
            createFileHandler = TKit::createPropertiesFile;
        }
        return this;
    }

    final public void applyTo(JPackageCommand cmd) {
        cmd.addPrerequisiteAction(this::initialize);
        cmd.addVerifyAction(this::verify);
    }

    final public void applyTo(PackageTest test) {
        test.addInitializer(this::initialize);
        test.addInstallVerifier(this::verify);
    }

    static void forEachAdditionalLauncher(JPackageCommand cmd,
            BiConsumer<String, Path> consumer) {
        var argIt = cmd.getAllArguments().iterator();
        while (argIt.hasNext()) {
            if ("--add-launcher".equals(argIt.next())) {
                // <launcherName>=<propFile>
                var arg = argIt.next();
                var items = arg.split("=", 2);
                consumer.accept(items[0], Path.of(items[1]));
            }
        }
    }

    static PropertyFile getAdditionalLauncherProperties(
            JPackageCommand cmd, String launcherName) {
        PropertyFile shell[] = new PropertyFile[1];
        forEachAdditionalLauncher(cmd, (name, propertiesFilePath) -> {
            if (name.equals(launcherName)) {
                shell[0] = toFunction(PropertyFile::new).apply(
                        propertiesFilePath);
            }
        });
        return Optional.of(shell[0]).get();
    }

    private void initialize(JPackageCommand cmd) {
        Path propsFile = TKit.workDir().resolve(name + ".properties");
        if (Files.exists(propsFile)) {
<<<<<<< HEAD
=======
            // File with the given name exists, pick another name that
            // will not reference existing file.
>>>>>>> cd234f5d
            try {
                propsFile = TKit.createTempFile(propsFile);
                TKit.deleteIfExists(propsFile);
            } catch (IOException ex) {
                Functional.rethrowUnchecked(ex);
            }
        }

        cmd.addArguments("--add-launcher", String.format("%s=%s", name,
                    propsFile));

        List<Map.Entry<String, String>> properties = new ArrayList<>();
        if (defaultArguments != null) {
            properties.add(Map.entry("arguments",
                    JPackageCommand.escapeAndJoin(defaultArguments)));
        }

        if (javaOptions != null) {
            properties.add(Map.entry("java-options",
                    JPackageCommand.escapeAndJoin(javaOptions)));
        }

        if (icon != null) {
            final String iconPath;
            if (icon == NO_ICON) {
                iconPath = "";
            } else {
                iconPath = icon.toAbsolutePath().toString().replace('\\', '/');
            }
            properties.add(Map.entry("icon", iconPath));
        }

        if (withShortcut != null) {
            if (TKit.isLinux()) {
                properties.add(Map.entry("linux-shortcut", withShortcut.toString()));
            } else if (TKit.isWindows()) {
                properties.add(Map.entry("win-shortcut", withShortcut.toString()));
            }
        }

        if (TKit.isWindows() && withMenuShortcut != null)  {
            properties.add(Map.entry("win-menu", withMenuShortcut.toString()));
        }

        properties.addAll(rawProperties);

        createFileHandler.accept(propsFile, properties);
    }

    private static Path iconInResourceDir(JPackageCommand cmd,
            String launcherName) {
        Path resourceDir = cmd.getArgumentValue("--resource-dir", () -> null,
                Path::of);
        if (resourceDir != null) {
            Path icon = resourceDir.resolve(
                    Optional.ofNullable(launcherName).orElseGet(() -> cmd.name())
                    + TKit.ICON_SUFFIX);
            if (Files.exists(icon)) {
                return icon;
            }
        }
        return null;
    }

    private void verifyIcon(JPackageCommand cmd) throws IOException {
        var verifier = new LauncherIconVerifier().setLauncherName(name);

        if (TKit.isOSX()) {
            // On Mac should be no icon files for additional launchers.
            verifier.applyTo(cmd);
            return;
        }

        boolean withLinuxDesktopFile = false;

        final Path effectiveIcon = Optional.ofNullable(icon).orElseGet(
                () -> iconInResourceDir(cmd, name));
        while (effectiveIcon != NO_ICON) {
            if (effectiveIcon != null) {
                withLinuxDesktopFile = Boolean.FALSE != withShortcut;
                verifier.setExpectedIcon(effectiveIcon);
                break;
            }

            Path customMainLauncherIcon = cmd.getArgumentValue("--icon",
                    () -> iconInResourceDir(cmd, null), Path::of);
            if (customMainLauncherIcon != null) {
                withLinuxDesktopFile = Boolean.FALSE != withShortcut;
                verifier.setExpectedIcon(customMainLauncherIcon);
                break;
            }

            verifier.setExpectedDefaultIcon();
            break;
        }

        if (TKit.isLinux() && !cmd.isImagePackageType()) {
            if (effectiveIcon != NO_ICON && !withLinuxDesktopFile) {
                withLinuxDesktopFile = (Boolean.FALSE != withShortcut) &&
                        Stream.of("--linux-shortcut").anyMatch(cmd::hasArgument);
                verifier.setExpectedDefaultIcon();
            }
            Path desktopFile = LinuxHelper.getDesktopFile(cmd, name);
            if (withLinuxDesktopFile) {
                TKit.assertFileExists(desktopFile);
            } else {
                TKit.assertPathExists(desktopFile, false);
            }
        }

        verifier.applyTo(cmd);
    }

    private void verifyShortcuts(JPackageCommand cmd) throws IOException {
        if (TKit.isLinux() && !cmd.isImagePackageType()
                && withShortcut != null) {
            Path desktopFile = LinuxHelper.getDesktopFile(cmd, name);
            if (withShortcut) {
                TKit.assertFileExists(desktopFile);
            } else {
                TKit.assertPathExists(desktopFile, false);
            }
        }
    }

    protected void verify(JPackageCommand cmd) throws IOException {
        verifyIcon(cmd);
        verifyShortcuts(cmd);

        Path launcherPath = cmd.appLauncherPath(name);

        TKit.assertExecutableFileExists(launcherPath);

        if (!cmd.canRunLauncher(String.format(
                "Not running %s launcher", launcherPath))) {
            return;
        }

        var appVerifier = HelloApp.assertApp(launcherPath)
                .addDefaultArguments(Optional
                        .ofNullable(defaultArguments)
                        .orElseGet(() -> List.of(cmd.getAllArgumentValues("--arguments"))))
                .addJavaOptions(Optional
                        .ofNullable(javaOptions)
                        .orElseGet(() -> List.of(cmd.getAllArgumentValues(
                        "--java-options"))).stream().map(
                        str -> resolveVariables(cmd, str)).toList());

<<<<<<< HEAD
        if (!rawProperties.contains(LAUNCHER_AS_SERVICE)) {
            appVerifier.executeAndVerifyOutput();
        } else if (!cmd.isPackageUnpacked(String.format(
                "Not verifying contents of test output file for %s launcher",
                launcherPath))) {
            appVerifier.verifyOutput();
        }
=======
        appVerifier.executeAndVerifyOutput();
>>>>>>> cd234f5d
    }

    public static final class PropertyFile {

        PropertyFile(Path path) throws IOException {
            data = Files.readAllLines(path).stream().map(str -> {
                return str.split("=", 2);
            }).collect(
                    Collectors.toMap(tokens -> tokens[0], tokens -> tokens[1],
                            (oldValue, newValue) -> {
                                return newValue;
                            }));
        }

        public boolean isPropertySet(String name) {
            Objects.requireNonNull(name);
            return data.containsKey(name);
        }

        public Optional<String> getPropertyValue(String name) {
            Objects.requireNonNull(name);
            return Optional.of(data.get(name));
        }

        public Optional<Boolean> getPropertyBooleanValue(String name) {
            Objects.requireNonNull(name);
            return Optional.ofNullable(data.get(name)).map(Boolean::parseBoolean);
        }

        private final Map<String, String> data;
    }

    private static String resolveVariables(JPackageCommand cmd, String str) {
        var map = Map.of(
                "$APPDIR", cmd.appLayout().appDirectory(),
                "$ROOTDIR",
                cmd.isImagePackageType() ? cmd.outputBundle() : cmd.appInstallationDirectory(),
                "$BINDIR", cmd.appLayout().launchersDirectory());
        for (var e : map.entrySet()) {
            str = str.replaceAll(Pattern.quote(e.getKey()),
                    Matcher.quoteReplacement(e.getValue().toString()));
        }
        return str;
    }

    private List<String> javaOptions;
    private List<String> defaultArguments;
    private Path icon;
    private final String name;
    private final List<Map.Entry<String, String>> rawProperties;
    private BiConsumer<Path, List<Map.Entry<String, String>>> createFileHandler;
    private Boolean withMenuShortcut;
    private Boolean withShortcut;

    private final static Path NO_ICON = Path.of("");
    private final static Map.Entry<String, String> LAUNCHER_AS_SERVICE = Map.entry(
            "launcher-as-service", "true");
}<|MERGE_RESOLUTION|>--- conflicted
+++ resolved
@@ -75,13 +75,10 @@
         return this;
     }
 
-<<<<<<< HEAD
     final public AdditionalLauncher setLauncherAsService() {
         return addRawProperties(LAUNCHER_AS_SERVICE);
     }
 
-=======
->>>>>>> cd234f5d
     final public AdditionalLauncher addRawProperties(
             Map.Entry<String, String>... v) {
         return addRawProperties(List.of(v));
@@ -161,11 +158,8 @@
     private void initialize(JPackageCommand cmd) {
         Path propsFile = TKit.workDir().resolve(name + ".properties");
         if (Files.exists(propsFile)) {
-<<<<<<< HEAD
-=======
             // File with the given name exists, pick another name that
             // will not reference existing file.
->>>>>>> cd234f5d
             try {
                 propsFile = TKit.createTempFile(propsFile);
                 TKit.deleteIfExists(propsFile);
@@ -314,7 +308,6 @@
                         "--java-options"))).stream().map(
                         str -> resolveVariables(cmd, str)).toList());
 
-<<<<<<< HEAD
         if (!rawProperties.contains(LAUNCHER_AS_SERVICE)) {
             appVerifier.executeAndVerifyOutput();
         } else if (!cmd.isPackageUnpacked(String.format(
@@ -322,9 +315,6 @@
                 launcherPath))) {
             appVerifier.verifyOutput();
         }
-=======
-        appVerifier.executeAndVerifyOutput();
->>>>>>> cd234f5d
     }
 
     public static final class PropertyFile {
