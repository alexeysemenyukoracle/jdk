/*
 * Copyright (c) 2019, 2025, Oracle and/or its affiliates. All rights reserved.
 * DO NOT ALTER OR REMOVE COPYRIGHT NOTICES OR THIS FILE HEADER.
 *
 * This code is free software; you can redistribute it and/or modify it
 * under the terms of the GNU General Public License version 2 only, as
 * published by the Free Software Foundation.
 *
 * This code is distributed in the hope that it will be useful, but WITHOUT
 * ANY WARRANTY; without even the implied warranty of MERCHANTABILITY or
 * FITNESS FOR A PARTICULAR PURPOSE.  See the GNU General Public License
 * version 2 for more details (a copy is included in the LICENSE file that
 * accompanied this code).
 *
 * You should have received a copy of the GNU General Public License version
 * 2 along with this work; if not, write to the Free Software Foundation,
 * Inc., 51 Franklin St, Fifth Floor, Boston, MA 02110-1301 USA.
 *
 * Please contact Oracle, 500 Oracle Parkway, Redwood Shores, CA 94065 USA
 * or visit www.oracle.com if you need additional information or have any
 * questions.
 */

package jdk.jpackage.test;

<<<<<<< HEAD
import static jdk.jpackage.internal.util.function.ThrowingConsumer.toConsumer;
import static jdk.jpackage.test.TestMethodSupplier.MethodQuery.fromQualifiedMethodName;

=======
>>>>>>> a3478203
import java.lang.annotation.Annotation;
import java.lang.reflect.InvocationTargetException;
import java.lang.reflect.Method;
import java.nio.file.Path;
import java.util.ArrayList;
import java.util.Comparator;
import java.util.HashSet;
import java.util.List;
import java.util.Map;
import java.util.Objects;
import java.util.Optional;
import java.util.Set;
import java.util.function.Consumer;
import java.util.function.UnaryOperator;
import java.util.stream.Collectors;
import java.util.stream.Stream;
import jdk.jpackage.internal.util.function.ThrowingConsumer;
import jdk.jpackage.internal.util.function.ThrowingFunction;
import jdk.jpackage.test.Annotations.AfterEach;
import jdk.jpackage.test.Annotations.BeforeEach;
import jdk.jpackage.test.Annotations.Test;
import jdk.jpackage.test.TestMethodSupplier.InvalidAnnotationException;

final class TestBuilder implements AutoCloseable {

    @Override
    public void close() {
        flushTestGroup();
    }

    static Builder build() {
        return new Builder();
    }

    final static class Builder {
        private Builder() {
        }

        Builder testConsumer(Consumer<TestInstance> v) {
            testConsumer = v;
            return this;
        }

        Builder workDirRoot(Path v) {
            workDirRoot = v;
            return this;
        }

        TestBuilder create() {
            return new TestBuilder(testConsumer, workDirRoot);
        }

        private Consumer<TestInstance> testConsumer;
        private Path workDirRoot = Path.of("");
    }

    private TestBuilder(Consumer<TestInstance> testConsumer, Path workDirRoot) {
        this.testMethodSupplier = TestBuilderConfig.getDefault().createTestMethodSupplier();
        this.workDirRoot = Objects.requireNonNull(workDirRoot);
        argProcessors = Map.of(
                CMDLINE_ARG_PREFIX + "after-run",
                arg -> getJavaMethodsFromArg(arg).map(
                        this::wrap).forEachOrdered(afterActions::add),

                CMDLINE_ARG_PREFIX + "before-run",
                arg -> getJavaMethodsFromArg(arg).map(
                        this::wrap).forEachOrdered(beforeActions::add),

                CMDLINE_ARG_PREFIX + "run",
                arg -> addTestGroup(getJavaMethodsFromArg(arg).map(
                        ThrowingFunction.toFunction(
                                this::toMethodCalls)).flatMap(s -> s).collect(
                        Collectors.toList())),

                CMDLINE_ARG_PREFIX + "exclude",
                arg -> (excludedTests = Optional.ofNullable(
                        excludedTests).orElseGet(() -> new HashSet<String>())).add(arg),

                CMDLINE_ARG_PREFIX + "include",
                arg -> (includedTests = Optional.ofNullable(
                        includedTests).orElseGet(() -> new HashSet<String>())).add(arg),

                CMDLINE_ARG_PREFIX + "space-subst",
                arg -> spaceSubstitute = arg,

                CMDLINE_ARG_PREFIX + "group",
                arg -> flushTestGroup(),

                CMDLINE_ARG_PREFIX + "dry-run",
                arg -> dryRun = true
        );
        this.testConsumer = Objects.requireNonNull(testConsumer);
        clear();
    }

    void processCmdLineArg(String arg) throws Throwable {
        int separatorIdx = arg.indexOf('=');
        final String argName;
        final String argValue;
        if (separatorIdx != -1) {
            argName = arg.substring(0, separatorIdx);
            argValue = arg.substring(separatorIdx + 1);
        } else {
            argName = arg;
            argValue = null;
        }
        try {
            ThrowingConsumer<String> argProcessor = argProcessors.get(argName);
            if (argProcessor == null) {
                throw new ParseException("Unrecognized");
            }
            argProcessor.accept(argValue);
        } catch (ParseException ex) {
            ex.setContext(arg);
            throw ex;
        }
    }

    private void addTestGroup(List<MethodCall> newTestGroup) {
        if (testGroup != null) {
            testGroup.addAll(newTestGroup);
        } else {
            testGroup = newTestGroup;
        }
    }

    private static Stream<MethodCall> filterTests(Stream<MethodCall> tests,
            Set<String> filters, UnaryOperator<Boolean> pred, String logMsg) {
        if (filters == null) {
            return tests;
        }

        // Log all matches before returning from the function
        return tests.filter(test -> {
            String testDescription = test.createDescription().testFullName();
            boolean match = filters.stream().anyMatch(testDescription::contains);
            if (match) {
                trace(String.format(logMsg + ": %s", testDescription));
            }
            return pred.apply(match);
        }).collect(Collectors.toList()).stream();
    }

    private Stream<MethodCall> filterTestGroup() {
        Objects.requireNonNull(testGroup);

        UnaryOperator<Set<String>> restoreSpaces = filters -> {
            if (spaceSubstitute == null || filters == null) {
                return filters;
            }
            return filters.stream().map(
                    filter -> filter.replace(spaceSubstitute, " ")).collect(
                            Collectors.toSet());
        };

        if (includedTests != null) {
            return filterTests(testGroup.stream(), restoreSpaces.apply(
                    includedTests), x -> x, "Include");
        }

        return filterTests(testGroup.stream(),
                restoreSpaces.apply(excludedTests), x -> !x, "Exclude");
    }

    private void flushTestGroup() {
        if (testGroup != null) {
            filterTestGroup().forEach(this::createTestInstance);
            clear();
        }
    }

    private void createTestInstance(MethodCall testBody) {
        final List<ThrowingConsumer<Object>> curBeforeActions;
        final List<ThrowingConsumer<Object>> curAfterActions;

        Method testMethod = testBody.getMethod();
        if (Stream.of(BeforeEach.class, AfterEach.class).anyMatch(
                testMethod::isAnnotationPresent)) {
            curBeforeActions = beforeActions;
            curAfterActions = afterActions;
        } else {
            curBeforeActions = new ArrayList<>(beforeActions);
            curAfterActions = new ArrayList<>(afterActions);

            selectFrameMethods(testMethod.getDeclaringClass(), BeforeEach.class).map(
                    this::wrap).forEachOrdered(curBeforeActions::add);
            selectFrameMethods(testMethod.getDeclaringClass(), AfterEach.class).map(
                    this::wrap).forEachOrdered(curAfterActions::add);
        }

        TestInstance test = new TestInstance(testBody, curBeforeActions,
                curAfterActions, dryRun, workDirRoot);
        if (includedTests == null) {
            trace(String.format("Create: %s", test.fullName()));
        }
        testConsumer.accept(test);
    }

    private void clear() {
        beforeActions = new ArrayList<>();
        afterActions = new ArrayList<>();
        excludedTests = null;
        includedTests = null;
        spaceSubstitute = null;
        testGroup = null;
    }

    private static Class<?> probeClass(String name) {
        try {
            return Class.forName(name);
        } catch (ClassNotFoundException ex) {
            return null;
        }
    }

    private static Stream<Method> selectFrameMethods(Class<?> type, Class<? extends Annotation> annotationType) {
        return Stream.of(type.getMethods())
                .filter(m -> m.getParameterCount() == 0)
                .filter(m -> !m.isAnnotationPresent(Test.class))
                .filter(m -> m.isAnnotationPresent(annotationType))
                .sorted(Comparator.comparing(Method::getName));
    }

    private Stream<Method> getJavaMethodsFromArg(String argValue) {
        final List<Method> methods = new ArrayList<>();

        String defaultClassName = null;
<<<<<<< HEAD
        for (String token : argValue.split(",")) {
=======
        for (String token : v.split(",")) {
>>>>>>> a3478203
            Class<?> testSet = probeClass(token);
            if (testSet != null) {
                if (testMethodSupplier.isTestClass(testSet)) {
                    toConsumer(testMethodSupplier::verifyTestClass).accept(testSet);
                }

                // Test set class specified. Pull in all public methods
                // from the class with @Test annotation removing name duplicates.
                // Overloads will be handled at the next phase of processing.
                defaultClassName = token;
                methods.addAll(Stream.of(testSet.getMethods())
                        .filter(m -> m.isAnnotationPresent(Test.class))
                        .filter(testMethodSupplier::isEnabled)
                        .toList());

                continue;
            }

            final String qualifiedMethodName;
            final int lastDotIdx = token.lastIndexOf('.');
            if (lastDotIdx != -1) {
                qualifiedMethodName = token;
                defaultClassName = token.substring(0, lastDotIdx);
            } else if (defaultClassName == null) {
                throw new ParseException("Missing default class name in");
            } else {
                qualifiedMethodName = String.join(".", defaultClassName, token);
            }
            methods.addAll(getJavaMethodFromString(qualifiedMethodName));
        }

        trace(String.format("%s -> %s", argValue, methods));
        return methods.stream();
    }

    private List<Method> getJavaMethodFromString(String qualifiedMethodName) {
        int lastDotIdx = qualifiedMethodName.lastIndexOf('.');
        if (lastDotIdx == -1) {
            throw new ParseException("Missing class name in");
        }

        try {
            return testMethodSupplier.findNullaryLikeMethods(
                    fromQualifiedMethodName(qualifiedMethodName));
        } catch (NoSuchMethodException ex) {
            throw new ParseException(ex.getMessage() + ";", ex);
        }
    }

    private Stream<MethodCall> toMethodCalls(Method method) throws
            IllegalAccessException, InvocationTargetException, InvalidAnnotationException {
        return testMethodSupplier.mapToMethodCalls(method).peek(methodCall -> {
            // Make sure required constructor is accessible if the one is needed.
            // Need to probe all methods as some of them might be static
            // and some class members.
            // Only class members require ctors.
            try {
                methodCall.checkRequiredConstructor();
            } catch (NoSuchMethodException ex) {
                throw new ParseException(ex.getMessage() + ".", ex);
            }
        });
    }

<<<<<<< HEAD
    // Wraps Method.invike() into ThrowingRunnable.run()
=======
    // Wraps Method.invoke() into ThrowingRunnable.run()
>>>>>>> a3478203
    private ThrowingConsumer<Object> wrap(Method method) {
        return (test) -> {
            Class<?> methodClass = method.getDeclaringClass();
            String methodName = String.join(".", methodClass.getName(),
                    method.getName());
            TKit.log(String.format("[ CALL     ] %s()", methodName));
            if (!dryRun) {
                if (methodClass.isInstance(test)) {
                    method.invoke(test);
                } else {
                    method.invoke(null);
                }
            }
        };
    }

    private static class ParseException extends IllegalArgumentException {

        ParseException(String msg) {
            super(msg);
        }

        ParseException(String msg, Exception ex) {
            super(msg, ex);
        }

        void setContext(String badCmdLineArg) {
            this.badCmdLineArg = badCmdLineArg;
        }

        @Override
        public String getMessage() {
            String msg = super.getMessage();
            if (badCmdLineArg != null) {
                msg = String.format("%s parameter=[%s]", msg, badCmdLineArg);
            }
            return msg;
        }
        private String badCmdLineArg;
        private static final long serialVersionUID = 1L;
    }

    static void trace(String msg) {
        if (TKit.VERBOSE_TEST_SETUP) {
            TKit.log(msg);
        }
    }

    private final TestMethodSupplier testMethodSupplier;
    private final Map<String, ThrowingConsumer<String>> argProcessors;
    private final Consumer<TestInstance> testConsumer;
    private final Path workDirRoot;
    private List<MethodCall> testGroup;
    private List<ThrowingConsumer<Object>> beforeActions;
    private List<ThrowingConsumer<Object>> afterActions;
    private Set<String> excludedTests;
    private Set<String> includedTests;
    private String spaceSubstitute;
    private boolean dryRun;

    static final String CMDLINE_ARG_PREFIX = "--jpt-";
}<|MERGE_RESOLUTION|>--- conflicted
+++ resolved
@@ -23,12 +23,9 @@
 
 package jdk.jpackage.test;
 
-<<<<<<< HEAD
 import static jdk.jpackage.internal.util.function.ThrowingConsumer.toConsumer;
 import static jdk.jpackage.test.TestMethodSupplier.MethodQuery.fromQualifiedMethodName;
 
-=======
->>>>>>> a3478203
 import java.lang.annotation.Annotation;
 import java.lang.reflect.InvocationTargetException;
 import java.lang.reflect.Method;
@@ -256,11 +253,7 @@
         final List<Method> methods = new ArrayList<>();
 
         String defaultClassName = null;
-<<<<<<< HEAD
         for (String token : argValue.split(",")) {
-=======
-        for (String token : v.split(",")) {
->>>>>>> a3478203
             Class<?> testSet = probeClass(token);
             if (testSet != null) {
                 if (testMethodSupplier.isTestClass(testSet)) {
@@ -325,11 +318,7 @@
         });
     }
 
-<<<<<<< HEAD
-    // Wraps Method.invike() into ThrowingRunnable.run()
-=======
     // Wraps Method.invoke() into ThrowingRunnable.run()
->>>>>>> a3478203
     private ThrowingConsumer<Object> wrap(Method method) {
         return (test) -> {
             Class<?> methodClass = method.getDeclaringClass();
