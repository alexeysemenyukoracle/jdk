/*
 * Copyright (c) 2019, 2024, Oracle and/or its affiliates. All rights reserved.
 * DO NOT ALTER OR REMOVE COPYRIGHT NOTICES OR THIS FILE HEADER.
 *
 * This code is free software; you can redistribute it and/or modify it
 * under the terms of the GNU General Public License version 2 only, as
 * published by the Free Software Foundation.
 *
 * This code is distributed in the hope that it will be useful, but WITHOUT
 * ANY WARRANTY; without even the implied warranty of MERCHANTABILITY or
 * FITNESS FOR A PARTICULAR PURPOSE.  See the GNU General Public License
 * version 2 for more details (a copy is included in the LICENSE file that
 * accompanied this code).
 *
 * You should have received a copy of the GNU General Public License version
 * 2 along with this work; if not, write to the Free Software Foundation,
 * Inc., 51 Franklin St, Fifth Floor, Boston, MA 02110-1301 USA.
 *
 * Please contact Oracle, 500 Oracle Parkway, Redwood Shores, CA 94065 USA
 * or visit www.oracle.com if you need additional information or have any
 * questions.
 */
package jdk.jpackage.test;

import java.io.IOException;
import java.lang.reflect.Method;
import java.nio.file.Files;
import java.nio.file.Path;
import java.util.HashMap;
import java.util.List;
import java.util.Map;
import java.util.Objects;
import java.util.Optional;
import java.util.Set;
import java.util.function.BiConsumer;
import java.util.regex.Matcher;
import java.util.regex.Pattern;
import java.util.stream.Collectors;
import java.util.stream.Stream;
<<<<<<< HEAD
import jdk.jpackage.test.Functional.ThrowingRunnable;
import static jdk.jpackage.test.Functional.ThrowingSupplier.toSupplier;
=======
import jdk.jpackage.internal.util.function.ThrowingRunnable;
>>>>>>> 68079358
import jdk.jpackage.test.PackageTest.PackageHandlers;

public class WindowsHelper {

    static String getBundleName(JPackageCommand cmd) {
        cmd.verifyIsOfType(PackageType.WINDOWS);
        return String.format("%s-%s%s", cmd.installerName(), cmd.version(),
                cmd.packageType().getSuffix());
    }

    static Path getInstallationDirectory(JPackageCommand cmd) {
        return getInstallationRootDirectory(cmd).resolve(
                getInstallationSubDirectory(cmd));
    }

    private static Path getInstallationRootDirectory(JPackageCommand cmd) {
        if (isUserLocalInstall(cmd)) {
            return USER_LOCAL;
        }
        return PROGRAM_FILES;
    }

    private static Path getInstallationSubDirectory(JPackageCommand cmd) {
        cmd.verifyIsOfType(PackageType.WINDOWS);
        return Path.of(cmd.getArgumentValue("--install-dir", cmd::name));
    }

    private static void runMsiexecWithRetries(Executor misexec) {
        Executor.Result result = null;
        for (int attempt = 0; attempt < 8; ++attempt) {
            result = misexec.executeWithoutExitCodeCheck();

            if (result.exitCode == 1605) {
                // ERROR_UNKNOWN_PRODUCT, attempt to uninstall not installed
                // package
                return;
            }

            // The given Executor may either be of an msiexec command or an
            // unpack.bat script containing the msiexec command. In the later
            // case, when misexec returns 1618, the unpack.bat may return 1603
            if ((result.exitCode == 1618) || (result.exitCode == 1603)) {
                // Another installation is already in progress.
                // Wait a little and try again.
                Long timeout = 1000L * (attempt + 3); // from 3 to 10 seconds
                ThrowingRunnable.toRunnable(() -> Thread.sleep(timeout)).run();
                continue;
            }
            break;
        }

        result.assertExitCodeIsZero();
    }

    static PackageHandlers createMsiPackageHandlers() {
        BiConsumer<JPackageCommand, Boolean> installMsi = (cmd, install) -> {
            cmd.verifyIsOfType(PackageType.WIN_MSI);
            var msiPath = TransientMsi.create(cmd).path();
            runMsiexecWithRetries(Executor.of("msiexec", "/qn", "/norestart",
                    install ? "/i" : "/x").addArgument(msiPath));
        };

        PackageHandlers msi = new PackageHandlers();
        msi.installHandler = cmd -> installMsi.accept(cmd, true);
        msi.uninstallHandler = cmd -> {
            if (Files.exists(cmd.outputBundle())) {
                installMsi.accept(cmd, false);
            }
        };
        msi.unpackHandler = (cmd, destinationDir) -> {
            cmd.verifyIsOfType(PackageType.WIN_MSI);
            final Path unpackBat = destinationDir.resolve("unpack.bat");
            final Path unpackDir = destinationDir.resolve(
                    TKit.removeRootFromAbsolutePath(
                            getInstallationRootDirectory(cmd)));

            final Path msiPath = TransientMsi.create(cmd).path();

            // Put msiexec in .bat file because can't pass value of TARGETDIR
            // property containing spaces through ProcessBuilder properly.
            // Set folder permissions to allow msiexec unpack msi bundle.
            TKit.createTextFile(unpackBat, List.of(
                    String.format("icacls \"%s\" /inheritance:e /grant Users:M",
                            destinationDir),
                    String.join(" ", List.of(
                    "msiexec",
                    "/a",
                    String.format("\"%s\"", msiPath),
                    "/qn",
                    String.format("TARGETDIR=\"%s\"",
                            unpackDir.toAbsolutePath().normalize())))));
            runMsiexecWithRetries(Executor.of("cmd", "/c", unpackBat.toString()));

            //
            // WiX3 uses "." as the value of "DefaultDir" field for "ProgramFiles64Folder" folder in msi's Directory table
            // WiX4 uses "PFiles64" as the value of "DefaultDir" field for "ProgramFiles64Folder" folder in msi's Directory table
            // msiexec creates "Program Files/./<App Installation Directory>" from WiX3 msi which translates to "Program Files/<App Installation Directory>"
            // msiexec creates "Program Files/PFiles64/<App Installation Directory>" from WiX4 msi
            // So for WiX4 msi we need to transform "Program Files/PFiles64/<App Installation Directory>" into "Program Files/<App Installation Directory>"
            //
            // WiX4 does the same thing for %LocalAppData%.
            //
            for (var extraPathComponent : List.of("PFiles64", "LocalApp")) {
                if (Files.isDirectory(unpackDir.resolve(extraPathComponent))) {
                    Path installationSubDirectory = getInstallationSubDirectory(cmd);
                    Path from = Path.of(extraPathComponent).resolve(installationSubDirectory);
                    Path to = installationSubDirectory;
                    TKit.trace(String.format("Convert [%s] into [%s] in [%s] directory", from, to,
                            unpackDir));
                    ThrowingRunnable.toRunnable(() -> {
                        Files.createDirectories(unpackDir.resolve(to).getParent());
                        Files.move(unpackDir.resolve(from), unpackDir.resolve(to));
                        TKit.deleteDirectoryRecursive(unpackDir.resolve(extraPathComponent));
                    }).run();
                }
            }
            return destinationDir;
        };
        return msi;
    }

    record TransientMsi(Path path) {
        static TransientMsi create(JPackageCommand cmd) {
            var outputMsiPath = cmd.outputBundle().normalize();
            if (isPathTooLong(outputMsiPath)) {
                return toSupplier(() -> {
                    var transientMsiPath = TKit.createTempDirectory("msi-copy").resolve("a.msi").normalize();
                    TKit.trace(String.format("Copy [%s] to [%s]", outputMsiPath, transientMsiPath));
                    Files.copy(outputMsiPath, transientMsiPath);
                    return new TransientMsi(transientMsiPath);
                }).get();
            } else {
                return new TransientMsi(outputMsiPath);
            }
        }
    }

    public enum WixType {
        WIX3,
        WIX4
    }

    public static WixType getWixTypeFromVerboseJPackageOutput(Executor.Result result) {
        return result.getOutput().stream().map(str -> {
            if (str.contains("[light.exe]")) {
                return WixType.WIX3;
            } else if (str.contains("[wix.exe]")) {
                return WixType.WIX4;
            } else {
                return null;
            }
        }).filter(Objects::nonNull).reduce((a, b) -> {
            throw new IllegalArgumentException("Invalid input: multiple invocations of WiX tools");
        }).orElseThrow(() -> new IllegalArgumentException("Invalid input: no invocations of WiX tools"));
    }

    static Optional<Path> toShortPath(Path path) {
        if (isPathTooLong(path)) {
            return Optional.of(ShortPathUtils.toShortPath(path));
        } else {
            return Optional.empty();
        }
    }

    static PackageHandlers createExePackageHandlers() {
        BiConsumer<JPackageCommand, Boolean> installExe = (cmd, install) -> {
            cmd.verifyIsOfType(PackageType.WIN_EXE);
            Executor exec = new Executor().setExecutable(cmd.outputBundle());
            if (install) {
                exec.addArgument("/qn").addArgument("/norestart");
            } else {
                exec.addArgument("uninstall");
            }
            runMsiexecWithRetries(exec);
        };

        PackageHandlers exe = new PackageHandlers();
        exe.installHandler = cmd -> installExe.accept(cmd, true);
        exe.uninstallHandler = cmd -> {
            if (Files.exists(cmd.outputBundle())) {
                installExe.accept(cmd, false);
            }
        };
        return exe;
    }

    static void verifyDesktopIntegration(JPackageCommand cmd,
            String launcherName) {
        new DesktopIntegrationVerifier(cmd, launcherName);
    }

    public static String getMsiProperty(JPackageCommand cmd, String propertyName) {
        cmd.verifyIsOfType(PackageType.WIN_MSI);
        return Executor.of("cscript.exe", "//Nologo")
        .addArgument(TKit.TEST_SRC_ROOT.resolve("resources/query-msi-property.js"))
        .addArgument(cmd.outputBundle())
        .addArgument(propertyName)
        .dumpOutput()
        .executeAndGetOutput().stream().collect(Collectors.joining("\n"));
    }

    public static String getExecutableDesciption(Path pathToExeFile) {
        Executor exec = Executor.of("powershell",
                "-NoLogo",
                "-NoProfile",
                "-Command",
                "(Get-Item \\\""
                + pathToExeFile.toAbsolutePath()
                + "\\\").VersionInfo | select FileDescription");

        var lineIt = exec.dumpOutput().executeAndGetOutput().iterator();
        while (lineIt.hasNext()) {
            var line = lineIt.next();
            if (line.trim().equals("FileDescription")) {
                // Skip "---------------" and move to the description value
                lineIt.next();
                return lineIt.next().trim();
            }
        }

        throw new RuntimeException(String.format(
                "Failed to get file description of [%s]", pathToExeFile));
    }

    public static void killProcess(long pid) {
        Executor.of("taskkill", "/F", "/PID", Long.toString(pid)).dumpOutput(true).execute();
    }

    public static void killAppLauncherProcess(JPackageCommand cmd,
            String launcherName, int expectedCount) {
        var pids = findAppLauncherPIDs(cmd, launcherName);
        try {
            TKit.assertEquals(expectedCount, pids.length, String.format(
                    "Check [%d] %s app launcher processes found running",
                    expectedCount, Optional.ofNullable(launcherName).map(
                            str -> "[" + str + "]").orElse("<main>")));
        } finally {
            if (pids.length != 0) {
                killProcess(pids[0]);
            }
        }
    }

    private static long[] findAppLauncherPIDs(JPackageCommand cmd, String launcherName) {
        // Get the list of PIDs and PPIDs of app launcher processes.
        // wmic process where (name = "foo.exe") get ProcessID,ParentProcessID
        List<String> output = Executor.of("wmic", "process", "where", "(name",
                "=",
                "\"" + cmd.appLauncherPath(launcherName).getFileName().toString() + "\"",
                ")", "get", "ProcessID,ParentProcessID").dumpOutput(true).
                saveOutput().executeAndGetOutput();

        if ("No Instance(s) Available.".equals(output.getFirst().trim())) {
            return new long[0];
        }

        String[] headers = Stream.of(output.getFirst().split("\\s+", 2)).map(
                String::trim).map(String::toLowerCase).toArray(String[]::new);
        Pattern pattern;
        if (headers[0].equals("parentprocessid") && headers[1].equals(
                "processid")) {
            pattern = Pattern.compile("^(?<ppid>\\d+)\\s+(?<pid>\\d+)\\s+$");
        } else if (headers[1].equals("parentprocessid") && headers[0].equals(
                "processid")) {
            pattern = Pattern.compile("^(?<pid>\\d+)\\s+(?<ppid>\\d+)\\s+$");
        } else {
            throw new RuntimeException(
                    "Unrecognizable output of \'wmic process\' command");
        }

        List<long[]> processes = output.stream().skip(1).map(line -> {
            Matcher m = pattern.matcher(line);
            long[] pids = null;
            if (m.matches()) {
                pids = new long[]{Long.parseLong(m.group("pid")), Long.
                    parseLong(m.group("ppid"))};
            }
            return pids;
        }).filter(Objects::nonNull).toList();

        switch (processes.size()) {
            case 2 -> {
                final long parentPID;
                final long childPID;
                if (processes.get(0)[0] == processes.get(1)[1]) {
                    parentPID = processes.get(0)[0];
                    childPID = processes.get(1)[0];
                } else if (processes.get(1)[0] == processes.get(0)[1]) {
                    parentPID = processes.get(1)[0];
                    childPID = processes.get(0)[0];
                } else {
                    TKit.assertUnexpected("App launcher processes unrelated");
                    return null; // Unreachable
                }
                return new long[]{parentPID, childPID};
            }
            case 1 -> {
                return new long[]{processes.get(0)[0]};
            }
            default -> {
                TKit.assertUnexpected(String.format(
                        "Unexpected number of running processes [%d]",
                        processes.size()));
                return null; // Unreachable
            }
        }
    }

    private static boolean isUserLocalInstall(JPackageCommand cmd) {
        return cmd.hasArgument("--win-per-user-install");
    }

    private static boolean isPathTooLong(Path path) {
        return path.toString().length() > WIN_MAX_PATH;
    }

    private static class DesktopIntegrationVerifier {

        DesktopIntegrationVerifier(JPackageCommand cmd, String launcherName) {
            cmd.verifyIsOfType(PackageType.WINDOWS);

            name = Optional.ofNullable(launcherName).orElseGet(cmd::name);

            isUserLocalInstall = isUserLocalInstall(cmd);

            appInstalled = cmd.appLauncherPath(launcherName).toFile().exists();

            desktopShortcutPath = Path.of(name + ".lnk");

            startMenuShortcutPath = Path.of(cmd.getArgumentValue(
                    "--win-menu-group", () -> "Unknown"), name + ".lnk");

            if (name.equals(cmd.name())) {
                isWinMenu = cmd.hasArgument("--win-menu");
                isDesktop = cmd.hasArgument("--win-shortcut");
            } else {
                var props = AdditionalLauncher.getAdditionalLauncherProperties(cmd,
                        launcherName);
                isWinMenu = props.getPropertyBooleanValue("win-menu").orElseGet(
                        () -> cmd.hasArgument("--win-menu"));
                isDesktop = props.getPropertyBooleanValue("win-shortcut").orElseGet(
                        () -> cmd.hasArgument("--win-shortcut"));
            }

            verifyStartMenuShortcut();

            verifyDesktopShortcut();

            Stream.of(cmd.getAllArgumentValues("--file-associations")).map(
                    Path::of).forEach(this::verifyFileAssociationsRegistry);
        }

        private void verifyDesktopShortcut() {
            if (isDesktop) {
                if (isUserLocalInstall) {
                    verifyUserLocalDesktopShortcut(appInstalled);
                    verifySystemDesktopShortcut(false);
                } else {
                    verifySystemDesktopShortcut(appInstalled);
                    verifyUserLocalDesktopShortcut(false);
                }
            } else {
                verifySystemDesktopShortcut(false);
                verifyUserLocalDesktopShortcut(false);
            }
        }

        private void verifyShortcut(Path path, boolean exists) {
            if (exists) {
                TKit.assertFileExists(path);
            } else {
                TKit.assertPathExists(path, false);
            }
        }

        private void verifySystemDesktopShortcut(boolean exists) {
            Path dir = Path.of(queryRegistryValueCache(
                    SYSTEM_SHELL_FOLDERS_REGKEY, "Common Desktop"));
            verifyShortcut(dir.resolve(desktopShortcutPath), exists);
        }

        private void verifyUserLocalDesktopShortcut(boolean exists) {
            Path dir = Path.of(
                    queryRegistryValueCache(USER_SHELL_FOLDERS_REGKEY, "Desktop"));
            verifyShortcut(dir.resolve(desktopShortcutPath), exists);
        }

        private void verifyStartMenuShortcut() {
            if (isWinMenu) {
                if (isUserLocalInstall) {
                    verifyUserLocalStartMenuShortcut(appInstalled);
                    verifySystemStartMenuShortcut(false);
                } else {
                    verifySystemStartMenuShortcut(appInstalled);
                    verifyUserLocalStartMenuShortcut(false);
                }
            } else {
                verifySystemStartMenuShortcut(false);
                verifyUserLocalStartMenuShortcut(false);
            }
        }

        private void verifyStartMenuShortcut(Path shortcutsRoot, boolean exists) {
            Path shortcutPath = shortcutsRoot.resolve(startMenuShortcutPath);
            verifyShortcut(shortcutPath, exists);
            if (!exists) {
                TKit.assertDirectoryNotEmpty(shortcutPath.getParent());
            }
        }

        private void verifySystemStartMenuShortcut(boolean exists) {
            verifyStartMenuShortcut(Path.of(queryRegistryValueCache(
                    SYSTEM_SHELL_FOLDERS_REGKEY, "Common Programs")), exists);

        }

        private void verifyUserLocalStartMenuShortcut(boolean exists) {
            verifyStartMenuShortcut(Path.of(queryRegistryValueCache(
                    USER_SHELL_FOLDERS_REGKEY, "Programs")), exists);
        }

        private void verifyFileAssociationsRegistry(Path faFile) {
            try {
                TKit.trace(String.format(
                        "Get file association properties from [%s] file",
                        faFile));
                Map<String, String> faProps = Files.readAllLines(faFile).stream().filter(
                        line -> line.trim().startsWith("extension=") || line.trim().startsWith(
                        "mime-type=")).map(
                                line -> {
                                    String[] keyValue = line.trim().split("=", 2);
                                    return Map.entry(keyValue[0], keyValue[1]);
                                }).collect(Collectors.toMap(
                                entry -> entry.getKey(),
                                entry -> entry.getValue()));
                String suffix = faProps.get("extension");
                String contentType = faProps.get("mime-type");
                TKit.assertNotNull(suffix, String.format(
                        "Check file association suffix [%s] is found in [%s] property file",
                        suffix, faFile));
                TKit.assertNotNull(contentType, String.format(
                        "Check file association content type [%s] is found in [%s] property file",
                        contentType, faFile));
                verifyFileAssociations(appInstalled, "." + suffix, contentType);
            } catch (IOException ex) {
                throw new RuntimeException(ex);
            }
        }

        private void verifyFileAssociations(boolean exists, String suffix,
                String contentType) {
            String contentTypeFromRegistry = queryRegistryValue(Path.of(
                    "HKLM\\Software\\Classes", suffix).toString(),
                    "Content Type");
            String suffixFromRegistry = queryRegistryValue(
                    "HKLM\\Software\\Classes\\MIME\\Database\\Content Type\\" + contentType,
                    "Extension");

            if (exists) {
                TKit.assertEquals(suffix, suffixFromRegistry,
                        "Check suffix in registry is as expected");
                TKit.assertEquals(contentType, contentTypeFromRegistry,
                        "Check content type in registry is as expected");
            } else {
                TKit.assertNull(suffixFromRegistry,
                        "Check suffix in registry not found");
                TKit.assertNull(contentTypeFromRegistry,
                        "Check content type in registry not found");
            }
        }

        private final Path desktopShortcutPath;
        private final Path startMenuShortcutPath;
        private final boolean isUserLocalInstall;
        private final boolean appInstalled;
        private final boolean isWinMenu;
        private final boolean isDesktop;
        private final String name;
    }

    static String queryRegistryValue(String keyPath, String valueName) {
        var status = Executor.of("reg", "query", keyPath, "/v", valueName)
                .saveOutput()
                .executeWithoutExitCodeCheck();
        if (status.exitCode == 1) {
            // Should be the case of no such registry value or key
            String lookupString = "ERROR: The system was unable to find the specified registry key or value.";
            TKit.assertTextStream(lookupString)
                    .predicate(String::equals)
                    .orElseThrow(() -> new RuntimeException(String.format(
                            "Failed to find [%s] string in the output",
                            lookupString)));
            TKit.trace(String.format(
                    "Registry value [%s] at [%s] path not found", valueName,
                    keyPath));
            return null;
        }

        String value = status.assertExitCodeIsZero().getOutput().stream().skip(2).findFirst().orElseThrow();
        // Extract the last field from the following lines:
        //    (Default)    REG_SZ    test1
        //    string_val    REG_SZ    test2
        //    string_val_empty    REG_SZ
        //    bin_val    REG_BINARY    4242
        //    bin_val_empty    REG_BINARY
        //    dword_val    REG_DWORD    0x2a
        //    qword_val    REG_QWORD    0x2a
        //    multi_string_val    REG_MULTI_SZ    test3\0test4
        //    multi_string_val_empty    REG_MULTI_SZ
        //    expand_string_val    REG_EXPAND_SZ    test5
        //    expand_string_val_empty    REG_EXPAND_SZ
        String[] parts = value.split(" {4}REG_[A-Z_]+ {4}");
        if (parts.length == 1) {
            value = "";
        } else if (parts.length == 2) {
            value = parts[1];
        } else {
            throw new RuntimeException(String.format("Failed to extract registry value from string [%s]", value));
        }

        TKit.trace(String.format("Registry value [%s] at [%s] path is [%s]",
                valueName, keyPath, value));

        return value;
    }

    private static String queryRegistryValueCache(String keyPath,
            String valueName) {
        String key = String.format("[%s][%s]", keyPath, valueName);
        String value = REGISTRY_VALUES.get(key);
        if (value == null) {
            value = queryRegistryValue(keyPath, valueName);
            REGISTRY_VALUES.put(key, value);
        }

        return value;
    }

    private static final class ShortPathUtils {
        private ShortPathUtils() {
            try {
                var shortPathUtilsClass = Class.forName("jdk.jpackage.internal.ShortPathUtils");

                getShortPathWrapper = shortPathUtilsClass.getDeclaredMethod(
                        "getShortPathWrapper", String.class);
                // Note: this reflection call requires
                // --add-opens jdk.jpackage/jdk.jpackage.internal=ALL-UNNAMED
                getShortPathWrapper.setAccessible(true);
            } catch (ClassNotFoundException | NoSuchMethodException
                    | SecurityException ex) {
                throw Functional.rethrowUnchecked(ex);
            }
        }

        static Path toShortPath(Path path) {
            return Path.of(toSupplier(() -> (String) INSTANCE.getShortPathWrapper.invoke(
                    null, path.toString())).get());
        }

        private final Method getShortPathWrapper;

        private static final ShortPathUtils INSTANCE = new ShortPathUtils();
    }

    static final Set<Path> CRITICAL_RUNTIME_FILES = Set.of(Path.of(
            "bin\\server\\jvm.dll"));

    // jtreg resets %ProgramFiles% environment variable by some reason.
    private static final Path PROGRAM_FILES = Path.of(Optional.ofNullable(
            System.getenv("ProgramFiles")).orElse("C:\\Program Files"));

    private static final Path USER_LOCAL = Path.of(System.getProperty(
            "user.home"),
            "AppData", "Local");

    private static final String SYSTEM_SHELL_FOLDERS_REGKEY = "HKLM\\Software\\Microsoft\\Windows\\CurrentVersion\\Explorer\\Shell Folders";
    private static final String USER_SHELL_FOLDERS_REGKEY = "HKCU\\Software\\Microsoft\\Windows\\CurrentVersion\\Explorer\\Shell Folders";

    private static final Map<String, String> REGISTRY_VALUES = new HashMap<>();

    private static final int WIN_MAX_PATH = 260;
}<|MERGE_RESOLUTION|>--- conflicted
+++ resolved
@@ -37,12 +37,8 @@
 import java.util.regex.Pattern;
 import java.util.stream.Collectors;
 import java.util.stream.Stream;
-<<<<<<< HEAD
-import jdk.jpackage.test.Functional.ThrowingRunnable;
+import jdk.jpackage.internal.util.function.ThrowingRunnable;
 import static jdk.jpackage.test.Functional.ThrowingSupplier.toSupplier;
-=======
-import jdk.jpackage.internal.util.function.ThrowingRunnable;
->>>>>>> 68079358
 import jdk.jpackage.test.PackageTest.PackageHandlers;
 
 public class WindowsHelper {
@@ -68,6 +64,22 @@
     private static Path getInstallationSubDirectory(JPackageCommand cmd) {
         cmd.verifyIsOfType(PackageType.WINDOWS);
         return Path.of(cmd.getArgumentValue("--install-dir", cmd::name));
+    }
+
+    // Tests have problems on windows where path in the temp dir are too long
+    // for the wix tools.  We can't use a tempDir outside the TKit's WorkDir, so
+    // we minimize both the tempRoot directory name (above) and the tempDir name
+    // (below) to the extension part (which is necessary to differenciate between
+    // the multiple PackageTypes that will be run for one JPackageCommand).
+    // It might be beter if the whole work dir name was shortened from:
+    // jtreg_open_test_jdk_tools_jpackage_share_jdk_jpackage_tests_BasicTest_java.
+    public static Path getTempDirectory(JPackageCommand cmd, Path tempRoot) {
+        String ext = cmd.outputBundle().getFileName().toString();
+        int i = ext.lastIndexOf(".");
+        if (i > 0 && i < (ext.length() - 1)) {
+            ext = ext.substring(i+1);
+        }
+        return tempRoot.resolve(ext);
     }
 
     private static void runMsiexecWithRetries(Executor misexec) {
