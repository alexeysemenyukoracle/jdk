/*
 * Copyright (c) 2019, 2025, Oracle and/or its affiliates. All rights reserved.
 * DO NOT ALTER OR REMOVE COPYRIGHT NOTICES OR THIS FILE HEADER.
 *
 * This code is free software; you can redistribute it and/or modify it
 * under the terms of the GNU General Public License version 2 only, as
 * published by the Free Software Foundation.
 *
 * This code is distributed in the hope that it will be useful, but WITHOUT
 * ANY WARRANTY; without even the implied warranty of MERCHANTABILITY or
 * FITNESS FOR A PARTICULAR PURPOSE.  See the GNU General Public License
 * version 2 for more details (a copy is included in the LICENSE file that
 * accompanied this code).
 *
 * You should have received a copy of the GNU General Public License version
 * 2 along with this work; if not, write to the Free Software Foundation,
 * Inc., 51 Franklin St, Fifth Floor, Boston, MA 02110-1301 USA.
 *
 * Please contact Oracle, 500 Oracle Parkway, Redwood Shores, CA 94065 USA
 * or visit www.oracle.com if you need additional information or have any
 * questions.
 */
package jdk.jpackage.test;

import static java.util.stream.Collectors.toSet;

import java.io.ByteArrayInputStream;
import java.io.IOException;
import java.lang.reflect.InvocationTargetException;
import java.lang.reflect.Method;
import java.nio.charset.StandardCharsets;
import java.nio.file.Files;
import java.nio.file.Path;
<<<<<<< HEAD
=======
import java.util.ArrayList;
>>>>>>> caaf4098
import java.util.List;
import java.util.Optional;
import java.util.Set;
import java.util.regex.Pattern;
import java.util.stream.Collectors;
import java.util.stream.Stream;
import javax.xml.xpath.XPathConstants;
import javax.xml.xpath.XPathFactory;
import jdk.jpackage.internal.RetryExecutor;
<<<<<<< HEAD
import jdk.jpackage.internal.util.PListReader;
import jdk.jpackage.internal.util.PathUtils;
import jdk.jpackage.internal.util.XmlUtils;
import jdk.jpackage.internal.util.function.ThrowingConsumer;
import jdk.jpackage.internal.util.function.ThrowingSupplier;
import jdk.jpackage.test.PackageTest.PackageHandlers;
=======
import jdk.jpackage.internal.util.PathUtils;
import jdk.jpackage.internal.util.function.ThrowingConsumer;
import jdk.jpackage.internal.util.function.ThrowingSupplier;
import jdk.jpackage.test.PackageTest.PackageHandlers;
import org.w3c.dom.NodeList;
import org.xml.sax.SAXException;
>>>>>>> caaf4098

public final class MacHelper {

    public static void withExplodedDmg(JPackageCommand cmd,
            ThrowingConsumer<Path> consumer) {
        cmd.verifyIsOfType(PackageType.MAC_DMG);

        // Explode DMG assuming this can require interaction, thus use `yes`.
        String attachCMD[] = {
            "sh", "-c",
            String.join(" ", "yes", "|", "/usr/bin/hdiutil", "attach",
                        JPackageCommand.escapeAndJoin(
                                cmd.outputBundle().toString()), "-plist")};
        RetryExecutor attachExecutor = new RetryExecutor();
        try {
            // 10 times with 6 second delays.
            attachExecutor.setMaxAttemptsCount(10)
                    .setAttemptTimeoutMillis(6000)
                    .setWriteOutputToFile(true)
                    .saveOutput(true)
                    .execute(attachCMD);
        } catch (IOException ex) {
            throw new RuntimeException(ex);
        }

        Path mountPoint = null;
        try {
            var plist = readPList(attachExecutor.getOutput());
            mountPoint = Path.of(plist.queryValue("mount-point"));

            // code here used to copy just <runtime name> or <app name>.app
            // We now have option to include arbitrary content, so we copy
            // everything in the mounted image.
            String[] children = mountPoint.toFile().list();
            for (String child : children) {
                Path childPath = mountPoint.resolve(child);
                TKit.trace(String.format("Exploded [%s] in [%s] directory",
                        cmd.outputBundle(), childPath));
                ThrowingConsumer.toConsumer(consumer).accept(childPath);
            }
        } finally {
            String detachCMD[] = {
                "/usr/bin/hdiutil",
                "detach",
                "-verbose",
                mountPoint.toAbsolutePath().toString()};
            // "hdiutil detach" might not work right away due to resource busy error, so
            // repeat detach several times.
            RetryExecutor detachExecutor = new RetryExecutor();
            // Image can get detach even if we got resource busy error, so stop
            // trying to detach it if it is no longer attached.
            final Path mp = mountPoint;
            detachExecutor.setExecutorInitializer(exec -> {
                if (!Files.exists(mp)) {
                    detachExecutor.abort();
                }
            });
            try {
                // 10 times with 6 second delays.
                detachExecutor.setMaxAttemptsCount(10)
                        .setAttemptTimeoutMillis(6000)
                        .setWriteOutputToFile(true)
                        .saveOutput(true)
                        .execute(detachCMD);
            } catch (IOException ex) {
                if (!detachExecutor.isAborted()) {
                    // Now force to detach if it still attached
                    if (Files.exists(mountPoint)) {
                        Executor.of("/usr/bin/hdiutil", "detach",
                                    "-force", "-verbose")
                                 .addArgument(mountPoint).execute();
                    }
                }
            }
        }
    }

    public static PListReader readPListFromAppImage(Path appImage) {
        return readPList(appImage.resolve("Contents/Info.plist"));
    }

    public static PListReader readPList(Path path) {
        TKit.assertReadableFileExists(path);
        return ThrowingSupplier.toSupplier(() -> readPList(Files.readAllLines(
                path))).get();
    }

    public static PListReader readPList(List<String> lines) {
        return readPList(lines.stream());
    }

    public static PListReader readPList(Stream<String> lines) {
        return ThrowingSupplier.toSupplier(() -> new PListReader(lines
                // Skip leading lines before xml declaration
                .dropWhile(Pattern.compile("\\s?<\\?xml\\b.+\\?>").asPredicate().negate())
                .collect(Collectors.joining()).getBytes(StandardCharsets.UTF_8))).get();
    }

    static PackageHandlers createDmgPackageHandlers() {
        return new PackageHandlers(MacHelper::installDmg, MacHelper::uninstallDmg, MacHelper::unpackDmg);
    }

    private static int installDmg(JPackageCommand cmd) {
        cmd.verifyIsOfType(PackageType.MAC_DMG);
        withExplodedDmg(cmd, dmgImage -> {
            Executor.of("sudo", "cp", "-r")
                    .addArgument(dmgImage)
                    .addArgument(getInstallationDirectory(cmd).getParent())
                    .execute(0);
        });
        return 0;
    }

    private static void uninstallDmg(JPackageCommand cmd) {
        cmd.verifyIsOfType(PackageType.MAC_DMG);
        Executor.of("sudo", "rm", "-rf")
        .addArgument(cmd.appInstallationDirectory())
        .execute();
    }

    private static Path unpackDmg(JPackageCommand cmd, Path destinationDir) {
        cmd.verifyIsOfType(PackageType.MAC_DMG);
        Path unpackDir = destinationDir.resolve(
                TKit.removeRootFromAbsolutePath(
                        getInstallationDirectory(cmd)).getParent());
        try {
            Files.createDirectories(unpackDir);
        } catch (IOException ex) {
            throw new RuntimeException(ex);
        }

        withExplodedDmg(cmd, dmgImage -> {
            Executor.of("cp", "-r")
            .addArgument(dmgImage)
            .addArgument(unpackDir)
            .execute();
        });
        return destinationDir;
    }

    static PackageHandlers createPkgPackageHandlers() {
        return new PackageHandlers(MacHelper::installPkg, MacHelper::uninstallPkg, MacHelper::unpackPkg);
    }

    private static int installPkg(JPackageCommand cmd) {
        cmd.verifyIsOfType(PackageType.MAC_PKG);
        return Executor.of("sudo", "/usr/sbin/installer", "-allowUntrusted", "-pkg")
                .addArgument(cmd.outputBundle())
                .addArguments("-target", "/")
                .execute().getExitCode();
    }

    private static void uninstallPkg(JPackageCommand cmd) {
        cmd.verifyIsOfType(PackageType.MAC_PKG);
        if (Files.exists(getUninstallCommand(cmd))) {
            Executor.of("sudo", "/bin/sh",
                    getUninstallCommand(cmd).toString()).execute();
        } else {
            Executor.of("sudo", "rm", "-rf")
                    .addArgument(cmd.appInstallationDirectory())
                    .execute();
        }
    }

    private static Path unpackPkg(JPackageCommand cmd, Path destinationDir) {
        cmd.verifyIsOfType(PackageType.MAC_PKG);

        var dataDir = destinationDir.resolve("data");

<<<<<<< HEAD
            final Path unpackRoot = destinationDir.resolve("unpacked");

            // Unpack all ".pkg" files from $dataDir folder in $unpackDir folder
            try (var dataListing = Files.list(dataDir)) {
                dataListing.filter(file -> {
                    return ".pkg".equals(PathUtils.getSuffix(file.getFileName()));
                }).forEach(ThrowingConsumer.toConsumer(pkgDir -> {
                    // Installation root of the package is stored in
                    // /pkg-info@install-location attribute in $pkgDir/PackageInfo xml file
                    var doc = XmlUtils.initDocumentBuilder().parse(
                            new ByteArrayInputStream(Files.readAllBytes(
                                    pkgDir.resolve("PackageInfo"))));
                    var xPath = XPathFactory.newInstance().newXPath();

                    final String installRoot = (String) xPath.evaluate(
                            "/pkg-info/@install-location", doc,
                            XPathConstants.STRING);

                    final Path unpackDir = unpackRoot.resolve(
                            TKit.removeRootFromAbsolutePath(Path.of(installRoot)));

                    Files.createDirectories(unpackDir);

                    Executor.of("tar", "-C")
                            .addArgument(unpackDir)
                            .addArgument("-xvf")
                            .addArgument(pkgDir.resolve("Payload"))
                            .execute();
                }));
            } catch (IOException ex) {
                throw new RuntimeException(ex);
            }
=======
        Executor.of("pkgutil", "--expand")
                .addArgument(cmd.outputBundle())
                .addArgument(dataDir) // We need non-existing folder
                .execute();
>>>>>>> caaf4098

        final Path unpackRoot = destinationDir.resolve("unpacked");

        // Unpack all ".pkg" files from $dataDir folder in $unpackDir folder
        try (var dataListing = Files.list(dataDir)) {
            dataListing.filter(file -> {
                return ".pkg".equals(PathUtils.getSuffix(file.getFileName()));
            }).forEach(ThrowingConsumer.toConsumer(pkgDir -> {
                // Installation root of the package is stored in
                // /pkg-info@install-location attribute in $pkgDir/PackageInfo xml file
                var doc = createDocumentBuilder().parse(
                        new ByteArrayInputStream(Files.readAllBytes(
                                pkgDir.resolve("PackageInfo"))));
                var xPath = XPathFactory.newInstance().newXPath();

                final String installRoot = (String) xPath.evaluate(
                        "/pkg-info/@install-location", doc,
                        XPathConstants.STRING);

                final Path unpackDir = unpackRoot.resolve(
                        TKit.removeRootFromAbsolutePath(Path.of(installRoot)));

                Files.createDirectories(unpackDir);

                Executor.of("tar", "-C")
                        .addArgument(unpackDir)
                        .addArgument("-xvf")
                        .addArgument(pkgDir.resolve("Payload"))
                        .execute();
            }));
        } catch (IOException ex) {
            throw new RuntimeException(ex);
        }

        return unpackRoot;
    }

    static void verifyBundleStructure(JPackageCommand cmd) {
        final Path bundleRoot;
        if (cmd.isImagePackageType()) {
            bundleRoot = cmd.outputBundle();
        } else {
            bundleRoot = cmd.pathToUnpackedPackageFile(
                    cmd.appInstallationDirectory());
        }

        TKit.assertDirectoryContent(bundleRoot).match(Path.of("Contents"));

        final var contentsDir = bundleRoot.resolve("Contents");
        final var expectedContentsItems = cmd.isRuntime() ? RUNTIME_BUNDLE_CONTENTS : APP_BUNDLE_CONTENTS;

        var contentsVerifier = TKit.assertDirectoryContent(contentsDir);
        if (!cmd.hasArgument("--app-content")) {
            contentsVerifier.match(expectedContentsItems);
        } else {
            // Additional content added to the bundle.
            // Verify there is no period (.) char in the names of additional directories if any.
            contentsVerifier.contains(expectedContentsItems);
            contentsVerifier = contentsVerifier.removeAll(expectedContentsItems);
            contentsVerifier.match(contentsVerifier.items().stream().filter(path -> {
                if (Files.isDirectory(contentsDir.resolve(path))) {
                    return !path.getFileName().toString().contains(".");
                } else {
                    return true;
                }
            }).collect(toSet()));
        }
    }

    static String getBundleName(JPackageCommand cmd) {
        cmd.verifyIsOfType(PackageType.MAC);
        return String.format("%s-%s%s", getPackageName(cmd), cmd.version(),
                cmd.packageType().getSuffix());
    }

    static Path getInstallationDirectory(JPackageCommand cmd) {
        cmd.verifyIsOfType(PackageType.MAC);

        final var defaultInstallLocation = Path.of(
                cmd.isRuntime() ? "/Library/Java/JavaVirtualMachines" : "/Applications");

        final Path installLocation;
        if (cmd.packageType() == PackageType.MAC_DMG) {
            installLocation = defaultInstallLocation;
        } else {
            installLocation = cmd.getArgumentValue("--install-dir", () -> defaultInstallLocation, Path::of);
        }

        return installLocation.resolve(cmd.name() + (cmd.isRuntime() ? "" : ".app"));
    }

    static Path getUninstallCommand(JPackageCommand cmd) {
        cmd.verifyIsOfType(PackageType.MAC_PKG);
        return cmd.pathToUnpackedPackageFile(Path.of(
                "/Library/Application Support", getPackageName(cmd),
                "uninstall.command"));
    }

    static Path getServicePlistFilePath(JPackageCommand cmd, String launcherName) {
        cmd.verifyIsOfType(PackageType.MAC_PKG);
        return cmd.pathToUnpackedPackageFile(
                Path.of("/Library/LaunchDaemons").resolve(
                        getServicePListFileName(getPackageId(cmd),
                                Optional.ofNullable(launcherName).orElseGet(
                                        cmd::name))));
    }

    private static String getPackageName(JPackageCommand cmd) {
        return cmd.getArgumentValue("--mac-package-name", cmd::installerName);
    }

    private static String getPackageId(JPackageCommand cmd) {
        return cmd.getArgumentValue("--mac-package-identifier", () -> {
            return cmd.getArgumentValue("--main-class", cmd::name, className -> {
                return JavaAppDesc.parse(className).packageName();
            });
        });
    }

    private static String getServicePListFileName(String packageName,
            String launcherName) {
        try {
            return getServicePListFileName.invoke(null, packageName,
                    launcherName).toString();
        } catch (InvocationTargetException | IllegalAccessException ex) {
            throw new RuntimeException(ex);
        }
    }

    private static Method initGetServicePListFileName() {
        try {
            return Class.forName(
                    "jdk.jpackage.internal.MacLaunchersAsServices").getMethod(
                            "getServicePListFileName", String.class, String.class);
        } catch (ClassNotFoundException ex) {
            if (TKit.isOSX()) {
                throw new RuntimeException(ex);
            } else {
                return null;
            }
        } catch (NoSuchMethodException ex) {
            throw new RuntimeException(ex);
        }
    }

    static final Set<Path> CRITICAL_RUNTIME_FILES = Set.of(Path.of(
            "Contents/Home/lib/server/libjvm.dylib"));

    private static final Method getServicePListFileName = initGetServicePListFileName();

    private static final Set<Path> APP_BUNDLE_CONTENTS = Stream.of(
            "Info.plist",
            "MacOS",
            "app",
            "runtime",
            "Resources",
            "PkgInfo",
            "_CodeSignature"
    ).map(Path::of).collect(toSet());

    private static final Set<Path> RUNTIME_BUNDLE_CONTENTS = Stream.of(
            "Home"
    ).map(Path::of).collect(toSet());
}<|MERGE_RESOLUTION|>--- conflicted
+++ resolved
@@ -31,10 +31,7 @@
 import java.nio.charset.StandardCharsets;
 import java.nio.file.Files;
 import java.nio.file.Path;
-<<<<<<< HEAD
-=======
 import java.util.ArrayList;
->>>>>>> caaf4098
 import java.util.List;
 import java.util.Optional;
 import java.util.Set;
@@ -44,21 +41,11 @@
 import javax.xml.xpath.XPathConstants;
 import javax.xml.xpath.XPathFactory;
 import jdk.jpackage.internal.RetryExecutor;
-<<<<<<< HEAD
-import jdk.jpackage.internal.util.PListReader;
 import jdk.jpackage.internal.util.PathUtils;
 import jdk.jpackage.internal.util.XmlUtils;
 import jdk.jpackage.internal.util.function.ThrowingConsumer;
 import jdk.jpackage.internal.util.function.ThrowingSupplier;
 import jdk.jpackage.test.PackageTest.PackageHandlers;
-=======
-import jdk.jpackage.internal.util.PathUtils;
-import jdk.jpackage.internal.util.function.ThrowingConsumer;
-import jdk.jpackage.internal.util.function.ThrowingSupplier;
-import jdk.jpackage.test.PackageTest.PackageHandlers;
-import org.w3c.dom.NodeList;
-import org.xml.sax.SAXException;
->>>>>>> caaf4098
 
 public final class MacHelper {
 
@@ -228,45 +215,10 @@
 
         var dataDir = destinationDir.resolve("data");
 
-<<<<<<< HEAD
-            final Path unpackRoot = destinationDir.resolve("unpacked");
-
-            // Unpack all ".pkg" files from $dataDir folder in $unpackDir folder
-            try (var dataListing = Files.list(dataDir)) {
-                dataListing.filter(file -> {
-                    return ".pkg".equals(PathUtils.getSuffix(file.getFileName()));
-                }).forEach(ThrowingConsumer.toConsumer(pkgDir -> {
-                    // Installation root of the package is stored in
-                    // /pkg-info@install-location attribute in $pkgDir/PackageInfo xml file
-                    var doc = XmlUtils.initDocumentBuilder().parse(
-                            new ByteArrayInputStream(Files.readAllBytes(
-                                    pkgDir.resolve("PackageInfo"))));
-                    var xPath = XPathFactory.newInstance().newXPath();
-
-                    final String installRoot = (String) xPath.evaluate(
-                            "/pkg-info/@install-location", doc,
-                            XPathConstants.STRING);
-
-                    final Path unpackDir = unpackRoot.resolve(
-                            TKit.removeRootFromAbsolutePath(Path.of(installRoot)));
-
-                    Files.createDirectories(unpackDir);
-
-                    Executor.of("tar", "-C")
-                            .addArgument(unpackDir)
-                            .addArgument("-xvf")
-                            .addArgument(pkgDir.resolve("Payload"))
-                            .execute();
-                }));
-            } catch (IOException ex) {
-                throw new RuntimeException(ex);
-            }
-=======
         Executor.of("pkgutil", "--expand")
                 .addArgument(cmd.outputBundle())
                 .addArgument(dataDir) // We need non-existing folder
                 .execute();
->>>>>>> caaf4098
 
         final Path unpackRoot = destinationDir.resolve("unpacked");
 
@@ -277,7 +229,7 @@
             }).forEach(ThrowingConsumer.toConsumer(pkgDir -> {
                 // Installation root of the package is stored in
                 // /pkg-info@install-location attribute in $pkgDir/PackageInfo xml file
-                var doc = createDocumentBuilder().parse(
+                var doc = XmlUtils.initDocumentBuilder().parse(
                         new ByteArrayInputStream(Files.readAllBytes(
                                 pkgDir.resolve("PackageInfo"))));
                 var xPath = XPathFactory.newInstance().newXPath();
