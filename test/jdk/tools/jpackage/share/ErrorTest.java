/*
 * Copyright (c) 2020, 2024, Oracle and/or its affiliates. All rights reserved.
 * DO NOT ALTER OR REMOVE COPYRIGHT NOTICES OR THIS FILE HEADER.
 *
 * This code is free software; you can redistribute it and/or modify it
 * under the terms of the GNU General Public License version 2 only, as
 * published by the Free Software Foundation.
 *
 * This code is distributed in the hope that it will be useful, but WITHOUT
 * ANY WARRANTY; without even the implied warranty of MERCHANTABILITY or
 * FITNESS FOR A PARTICULAR PURPOSE.  See the GNU General Public License
 * version 2 for more details (a copy is included in the LICENSE file that
 * accompanied this code).
 *
 * You should have received a copy of the GNU General Public License version
 * 2 along with this work; if not, write to the Free Software Foundation,
 * Inc., 51 Franklin St, Fifth Floor, Boston, MA 02110-1301 USA.
 *
 * Please contact Oracle, 500 Oracle Parkway, Redwood Shores, CA 94065 USA
 * or visit www.oracle.com if you need additional information or have any
 * questions.
 */


import java.util.Collection;
import java.util.List;
import java.util.Optional;
import java.util.stream.Stream;
import jdk.jpackage.test.Annotations.ParameterSupplier;
import jdk.jpackage.test.Annotations.Test;
import jdk.jpackage.test.CannedFormattedString;
import jdk.jpackage.test.JPackageCommand;
import jdk.jpackage.test.JPackageStringBundle;
import jdk.jpackage.test.TKit;

/*
 * @test
 * @summary Test jpackage output for erroneous input
 * @library /test/jdk/tools/jpackage/helpers
 * @build jdk.jpackage.test.*
 * @compile ErrorTest.java
 * @run main/othervm/timeout=360 -Xmx512m jdk.jpackage.test.Main
 *  --jpt-run=ErrorTest
 *  --jpt-before-run=jdk.jpackage.test.JPackageCommand.useExecutableByDefault
 */

/*
 * @test
 * @summary Test jpackage output for erroneous input
 * @library /test/jdk/tools/jpackage/helpers
 * @build jdk.jpackage.test.*
 * @compile ErrorTest.java
 * @run main/othervm/timeout=360 -Xmx512m jdk.jpackage.test.Main
 *  --jpt-run=ErrorTest
 *  --jpt-before-run=jdk.jpackage.test.JPackageCommand.useToolProviderByDefault
 */

public final class ErrorTest {

    public static Collection input() {
        return List.of(new Object[][]{
            // non-existent arg
            {"Hello",
                    new String[]{"--no-such-argument"},
                    null,
                    JPackageStringBundle.MAIN.cannedFormattedString("ERR_InvalidOption", "--no-such-argument")},
            // no main jar
            {"Hello",
                    null,
                    new String[]{"--main-jar"},
                    JPackageStringBundle.MAIN.cannedFormattedString("ERR_NoEntryPoint")},
            // no main-class
            {"Hello",
                    null,
                    new String[]{"--main-class"},
                    JPackageStringBundle.MAIN.cannedFormattedString("error.no-main-class-with-main-jar", "hello.jar"),
                    JPackageStringBundle.MAIN.cannedFormattedString("error.no-main-class-with-main-jar.advice", "hello.jar")},
            // non-existent main jar
            {"Hello",
                    new String[]{"--main-jar", "non-existent.jar"},
                    null,
                    JPackageStringBundle.MAIN.cannedFormattedString("error.main-jar-does-not-exist", "non-existent.jar")},
            // non-existent runtime
            {"Hello",
                    new String[]{"--runtime-image", "non-existent.runtime"},
                    null,
                    JPackageStringBundle.MAIN.cannedFormattedString("message.runtime-image-dir-does-not-exist", "runtime-image", "non-existent.runtime")},
            // non-existent resource-dir
            {"Hello",
                    new String[]{"--resource-dir", "non-existent.dir"},
                    null,
                    JPackageStringBundle.MAIN.cannedFormattedString("message.resource-dir-does-not-exist", "resource-dir", "non-existent.dir")},
            // invalid type
            {"Hello",
                    new String[]{"--type", "invalid-type"},
                    null,
                    JPackageStringBundle.MAIN.cannedFormattedString("ERR_InvalidInstallerType", "invalid-type")},
            // no --input
            {"Hello",
                    null,
                    new String[]{"--input"},
                    JPackageStringBundle.MAIN.cannedFormattedString("ERR_MissingArgument", "--input")},
            // no --module-path
            {"com.other/com.other.Hello",
                    null,
                    new String[]{"--module-path"},
                    JPackageStringBundle.MAIN.cannedFormattedString("ERR_MissingArgument", "--runtime-image or --module-path")},
        });
    }

    @Test
    @ParameterSupplier("input")
    public static void test(String javaAppDesc, String[] jpackageArgs,
            String[] removeArgs, CannedFormattedString... expectedErrors) {
        // Init default jpackage test command line.
        var cmd = JPackageCommand.helloAppImage(javaAppDesc)
                // Disable default logic adding `--verbose` option
                // to jpackage command line.
                // It will affect jpackage error messages if the command line is malformed.
                .ignoreDefaultVerbose(true)
                // Ignore external runtime as it will interfer
                // with jpackage arguments in this test.
                .ignoreDefaultRuntime(true);

<<<<<<< HEAD
        cmd = JPackageCommand.helloAppImage(javaAppDesc)
                .saveConsoleOutput(true).dumpOutput(true).ignoreDefaultRuntime(true);
        if (jpackageArgs != null) {
            cmd.addArguments(jpackageArgs);
        } if (removeArgs != null) {
            for (String arg : removeArgs) {
                cmd.removeArgumentWithValue(arg);
            }
        }
    }
=======
        // Add arguments if requested.
        Optional.ofNullable(jpackageArgs).ifPresent(cmd::addArguments);
>>>>>>> a9bdbea9

        // Remove arguments if requested.
        Optional.ofNullable(removeArgs).map(List::of).ifPresent(
                args -> args.forEach(cmd::removeArgumentWithValue));

        // Configure jpackage output verifier to look up the list of provided
        // errors in the order they specified.
        cmd.validateOutput(Stream.of(expectedErrors)
                .map(CannedFormattedString::getValue)
                .map(TKit::assertTextStream)
                .reduce(TKit.TextStreamVerifier::andThen).get());

        cmd.execute(1);
    }
}<|MERGE_RESOLUTION|>--- conflicted
+++ resolved
@@ -122,21 +122,8 @@
                 // with jpackage arguments in this test.
                 .ignoreDefaultRuntime(true);
 
-<<<<<<< HEAD
-        cmd = JPackageCommand.helloAppImage(javaAppDesc)
-                .saveConsoleOutput(true).dumpOutput(true).ignoreDefaultRuntime(true);
-        if (jpackageArgs != null) {
-            cmd.addArguments(jpackageArgs);
-        } if (removeArgs != null) {
-            for (String arg : removeArgs) {
-                cmd.removeArgumentWithValue(arg);
-            }
-        }
-    }
-=======
         // Add arguments if requested.
         Optional.ofNullable(jpackageArgs).ifPresent(cmd::addArguments);
->>>>>>> a9bdbea9
 
         // Remove arguments if requested.
         Optional.ofNullable(removeArgs).map(List::of).ifPresent(
