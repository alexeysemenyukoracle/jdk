/*
 * Copyright (c) 2020, 2025, Oracle and/or its affiliates. All rights reserved.
 * DO NOT ALTER OR REMOVE COPYRIGHT NOTICES OR THIS FILE HEADER.
 *
 * This code is free software; you can redistribute it and/or modify it
 * under the terms of the GNU General Public License version 2 only, as
 * published by the Free Software Foundation.
 *
 * This code is distributed in the hope that it will be useful, but WITHOUT
 * ANY WARRANTY; without even the implied warranty of MERCHANTABILITY or
 * FITNESS FOR A PARTICULAR PURPOSE.  See the GNU General Public License
 * version 2 for more details (a copy is included in the LICENSE file that
 * accompanied this code).
 *
 * You should have received a copy of the GNU General Public License version
 * 2 along with this work; if not, write to the Free Software Foundation,
 * Inc., 51 Franklin St, Fifth Floor, Boston, MA 02110-1301 USA.
 *
 * Please contact Oracle, 500 Oracle Parkway, Redwood Shores, CA 94065 USA
 * or visit www.oracle.com if you need additional information or have any
 * questions.
 */


import java.nio.file.Path;
import java.util.Collection;
import java.util.List;
import java.util.Set;
import java.util.stream.Collectors;
import java.util.stream.Stream;
import jdk.jpackage.test.Annotations.ParameterSupplier;
import jdk.jpackage.test.Annotations.Test;
import jdk.jpackage.test.Comm;
import jdk.jpackage.test.HelloApp;
import jdk.jpackage.test.JPackageCommand;
import jdk.jpackage.test.TKit;

/*
 * @test
 * @summary jpackage application version testing
 * @library /test/jdk/tools/jpackage/helpers
 * @build jdk.jpackage.test.*
 * @compile JLinkOptionsTest.java
 * @run main/othervm/timeout=360 -Xmx512m jdk.jpackage.test.Main
 *  --jpt-run=JLinkOptionsTest
 */

public final class JLinkOptionsTest {

<<<<<<< HEAD
    @Parameters
    public static Collection<?> input() {
=======
    public static Collection input() {
>>>>>>> eb847026
        return List.of(new Object[][]{
            // default but with strip-native-commands removed
            {"Hello", new String[]{
                    "--jlink-options",
                    "--strip-debug --no-man-pages --no-header-files",
                    },
                    // non modular should have everything
                    new String[]{"jdk.jartool", "jdk.unsupported"},
                    null,
                    },
            // multiple jlink-options
            {"com.other/com.other.Hello", new String[]{
                    "--jlink-options",
                    "--strip-debug --no-man-pages --no-header-files",
                    "--jlink-options",
                    "--verbose --bind-services --limit-modules java.smartcardio,jdk.crypto.cryptoki,java.desktop",
                    },
                    // with limit-modules and bind-services should have them in the result
                    new String[]{"java.smartcardio", "jdk.crypto.cryptoki"},
                    null,
                    },
            // bind-services
            {"Hello", new String[]{
                    "--jlink-options",
                    "--bind-services --limit-modules jdk.jartool,jdk.unsupported,java.desktop",
                    },
                    // non modular should have at least the module limits
                    new String[]{"jdk.jartool", "jdk.unsupported"},
                    null,
                    },

            // jlink-options --bind-services
            {"com.other/com.other.Hello", new String[]{
                    "--jlink-options",
                    "--bind-services --limit-modules java.smartcardio,jdk.crypto.cryptoki,java.desktop",
                    },
                    // with bind-services should have some services
                    new String[]{"java.smartcardio", "jdk.crypto.cryptoki"},
                    null,
                    },

            // limit modules
            {"com.other/com.other.Hello", new String[]{
                    "--jlink-options",
                    "--limit-modules java.base,java.datatransfer,java.xml,java.prefs,java.desktop,com.other",
                    },
                    // should have whatever it needs
                    new String[]{"java.base", "com.other"},
                    // should not have whatever it doesn't need
                    new String[]{"jdk.jpackage"},
                    },

            // bind-services and limit-options
            {"com.other/com.other.Hello", new String[]{
                    "--jlink-options",
                    "--bind-services",
                    "--jlink-options",
                    "--limit-modules java.base,java.datatransfer,java.xml,java.prefs,java.desktop,com.other,java.smartcardio",
                    },
                    // with bind-services should have some services
                    new String[]{"java.smartcardio"},
                    // but not limited
                    new String[]{"jdk.crypto.cryptoki"},
                    },

        });
    }

    @Test
    @ParameterSupplier("input")
    public void test(String javaAppDesc, String[] jpackageArgs, String[] required, String[] prohibited) {
        final var cmd = createJPackageCommand(javaAppDesc).addArguments(jpackageArgs);

        cmd.executeAndAssertHelloAppImageCreated();

        List<String> release = cmd.readRuntimeReleaseFile();
        List<String> mods = List.of(release.get(1));
        if (required != null) {
            for (String s : required) {
                TKit.assertTextStream(s).label("mods").apply(mods.stream());
            }
        }
        if (prohibited != null) {
            for (String s : prohibited) {
                TKit.assertTextStream(s).label("mods").negate().apply(mods.stream());
            }
        }
    }

    @Test
    public void testNoBindServicesByDefault() {
        final var defaultModules = getModulesInRuntime();
        final var modulesWithBindServices = getModulesInRuntime("--bind-services");

        final var moduleComm = Comm.compare(defaultModules, modulesWithBindServices);

        TKit.assertStringListEquals(List.of(), moduleComm.unique1().stream().toList(),
                "Check '--bind-services' option doesn't remove modules");
        TKit.assertNotEquals("", moduleComm.unique2().stream().sorted().collect(Collectors.joining(",")),
                "Check '--bind-services' option adds modules");
    }

    private final JPackageCommand createJPackageCommand(String javaAppDesc) {
        return JPackageCommand.helloAppImage(javaAppDesc).ignoreDefaultRuntime(true);
    }

    private final Set<String> getModulesInRuntime(String ... jlinkOptions) {
        final var cmd = createJPackageCommand(PRINT_ENV_APP + "*");
        if (jlinkOptions.length != 0) {
            cmd.addArguments("--jlink-options");
            cmd.addArguments(jlinkOptions);
        }

        cmd.executeAndAssertImageCreated();

        final var output = HelloApp.assertApp(cmd.appLauncherPath())
                .saveOutput(true).execute("--print-modules").getFirstLineOfOutput();

        return Stream.of(output.split(",")).collect(Collectors.toSet());
    }

    private static final Path PRINT_ENV_APP = TKit.TEST_SRC_ROOT.resolve("apps/PrintEnv.java");
}<|MERGE_RESOLUTION|>--- conflicted
+++ resolved
@@ -47,12 +47,7 @@
 
 public final class JLinkOptionsTest {
 
-<<<<<<< HEAD
-    @Parameters
-    public static Collection<?> input() {
-=======
     public static Collection input() {
->>>>>>> eb847026
         return List.of(new Object[][]{
             // default but with strip-native-commands removed
             {"Hello", new String[]{
