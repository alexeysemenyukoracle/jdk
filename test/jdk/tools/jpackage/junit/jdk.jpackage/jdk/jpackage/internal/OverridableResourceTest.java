/*
 * Copyright (c) 2019, 2024, Oracle and/or its affiliates. All rights reserved.
 * DO NOT ALTER OR REMOVE COPYRIGHT NOTICES OR THIS FILE HEADER.
 *
 * This code is free software; you can redistribute it and/or modify it
 * under the terms of the GNU General Public License version 2 only, as
 * published by the Free Software Foundation.
 *
 * This code is distributed in the hope that it will be useful, but WITHOUT
 * ANY WARRANTY; without even the implied warranty of MERCHANTABILITY or
 * FITNESS FOR A PARTICULAR PURPOSE.  See the GNU General Public License
 * version 2 for more details (a copy is included in the LICENSE file that
 * accompanied this code).
 *
 * You should have received a copy of the GNU General Public License version
 * 2 along with this work; if not, write to the Free Software Foundation,
 * Inc., 51 Franklin St, Fifth Floor, Boston, MA 02110-1301 USA.
 *
 * Please contact Oracle, 500 Oracle Parkway, Redwood Shores, CA 94065 USA
 * or visit www.oracle.com if you need additional information or have any
 * questions.
 */

package jdk.jpackage.internal;

import java.io.BufferedReader;
import java.io.IOException;
import java.io.InputStreamReader;
import java.nio.charset.StandardCharsets;
import java.nio.file.Files;
import java.nio.file.Path;
import java.util.ArrayList;
import java.util.HashMap;
import java.util.Iterator;
import java.util.List;
import java.util.Map;
<<<<<<< HEAD
import java.util.Optional;
=======
import java.util.Objects;
import java.util.stream.Stream;
>>>>>>> 62a4544b

import jdk.internal.util.OperatingSystem;
import static jdk.jpackage.internal.OverridableResource.Source.DefaultResource;
import static jdk.jpackage.internal.OverridableResource.Source.ResourceDir;
import jdk.jpackage.internal.resources.ResourceLocator;
import static org.junit.jupiter.api.Assertions.assertArrayEquals;
import static org.junit.jupiter.api.Assertions.assertEquals;
import static org.junit.jupiter.api.Assertions.assertFalse;
import static org.junit.jupiter.api.Assertions.assertNotEquals;
import static org.junit.jupiter.api.Assertions.assertNull;
import static org.junit.jupiter.api.Assertions.assertTrue;
import org.junit.jupiter.api.Test;
import org.junit.jupiter.api.io.TempDir;
import org.junit.jupiter.params.ParameterizedTest;
import org.junit.jupiter.params.provider.MethodSource;
import org.junit.jupiter.params.provider.ValueSource;


public class OverridableResourceTest {

    private static String[] saveResource(ResourceWriter resourceWriter, Path dstPath) throws IOException {
        switch (dstPath.getFileName().toString()) {
            case "file" -> {
                return resourceWriter.saveToFile(dstPath);
            }
            case "dir" -> {
                return resourceWriter.saveInDir(dstPath);
            }
            default -> {
                throw new IllegalArgumentException();
            }
        }
    }

<<<<<<< HEAD
    @Test
    public void testDefault() throws IOException {
        byte[] actualBytes = saveToFile(new OverridableResource(DEFAULT_NAME, ResourceLocator.class));
=======
    private static String[] saveResource(
            OverridableResource resource, Path dstPath, boolean dstFileOverwrite)
            throws IOException {
        return saveResource(buildResourceWriter(resource).dstFileOverwrite(dstFileOverwrite), dstPath);
    }

    private static List<Object[]> data() {
        List<Object[]> data = new ArrayList<>();
>>>>>>> 62a4544b

        for (var dstPath : List.of("file", "dir")) {
            for (var dstFileOverwrite : List.of(true, false)) {
                data.add(new Object[]{Path.of(dstPath), dstFileOverwrite});
            }
        }

<<<<<<< HEAD
    @Test
    public void testDefaultWithSubstitution() throws IOException {
        OverridableResource resource = new OverridableResource(DEFAULT_NAME, ResourceLocator.class);
=======
        for (var dstPath : List.of("dir/file", "dir/dir")) {
            data.add(new Object[]{Path.of(dstPath), false});
        }

        return data;
    }
>>>>>>> 62a4544b

    @ParameterizedTest
    @MethodSource("data")
    public void testDefault(Path dstPath, boolean dstFileOverwrite,
            @TempDir Path tempFolder) throws IOException {
        final String[] content = saveResource(
                new OverridableResource(DEFAULT_NAME), tempFolder.resolve(
                        dstPath), dstFileOverwrite);

        try (var resource = ResourceLocator.class.getResourceAsStream(DEFAULT_NAME);
                var isr = new InputStreamReader(resource, StandardCharsets.ISO_8859_1);
                var br = new BufferedReader(isr)) {
            assertArrayEquals(br.lines().toArray(String[]::new), content);
        }
    }

    @ParameterizedTest
    @MethodSource("data")
    public void testDefaultWithSubstitution(Path dstPath, boolean dstFileOverwrite,
            @TempDir Path tempFolder) throws IOException {
        if (SUBSTITUTION_DATA.size() != 1) {
            // Test setup issue
            throw new IllegalArgumentException(
                    "Substitution map should contain only a single entry");
        }

        OverridableResource resource = new OverridableResource(DEFAULT_NAME);

        var linesBeforeSubstitution = List.of(saveResource(resource, tempFolder.resolve(dstPath), dstFileOverwrite));

        resource.setSubstitutionData(SUBSTITUTION_DATA);
        var linesAfterSubstitution = List.of(saveResource(resource, tempFolder.resolve(dstPath), dstFileOverwrite));

        assertEquals(linesBeforeSubstitution.size(), linesAfterSubstitution.size());

        Iterator<String> beforeIt = linesBeforeSubstitution.iterator();
        Iterator<String> afterIt = linesAfterSubstitution.iterator();

        var substitutionEntry = SUBSTITUTION_DATA.entrySet().iterator().next();

        boolean linesMismatch = false;
        while (beforeIt.hasNext()) {
            String beforeStr = beforeIt.next();
            String afterStr = afterIt.next();

            if (beforeStr.equals(afterStr)) {
                assertFalse(beforeStr.contains(substitutionEntry.getKey()));
            } else {
                linesMismatch = true;
                assertTrue(beforeStr.contains(substitutionEntry.getKey()));
                assertTrue(afterStr.contains(substitutionEntry.getValue()));
                assertFalse(afterStr.contains(substitutionEntry.getKey()));
            }
        }

        assertTrue(linesMismatch);
    }

    private static Stream<Object[]> dataWithResourceName() {
        return data().stream().flatMap(origArgs -> {
            return Stream.of(ResourceName.values()).map(defaultName -> {
                Object[] args = new Object[origArgs.length + 1];
                args[0] = defaultName;
                System.arraycopy(origArgs, 0, args, 1, origArgs.length);
                return args;
            });
        });
    }

    @ParameterizedTest
    @MethodSource("dataWithResourceName")
    public void testResourceDir(ResourceName defaultName, Path dstPath,
            boolean dstFileOverwrite, @TempDir Path tempFolder) throws IOException {
        List<String> expectedResourceData = List.of("A", "B", "C");

        Path customFile = tempFolder.resolve("hello");
        Files.write(customFile, expectedResourceData);

<<<<<<< HEAD
        List<String> actualResourceData = convertToStringList(saveToFile(
                createOverridableResource(defaultName)
=======
        final var actualResourceData = saveResource(buildResourceWriter(
                new OverridableResource(defaultName.value)
>>>>>>> 62a4544b
                        .setPublicName(customFile.getFileName())
                        .setResourceDir(customFile.getParent())
                ).dstFileOverwrite(dstFileOverwrite).expectedSource(ResourceDir),
                tempFolder.resolve(dstPath));

        assertArrayEquals(expectedResourceData.toArray(String[]::new), actualResourceData);
    }

    @ParameterizedTest
    @MethodSource("dataWithResourceName")
    public void testResourceDirWithSubstitution(ResourceName defaultName, Path dstPath,
            boolean dstFileOverwrite, @TempDir Path tempFolder) throws IOException {
        final List<String> resourceData = List.of("A", "[BB]", "C", "Foo", "Foo",
                "GoodbyeHello", "_B");

        final Path customFile = tempFolder.resolve("hello");
        Files.write(customFile, resourceData);

        final Map<String, String> substitutionData = new HashMap<>(Map.of(
                "B", "Bar",
                "Foo", "B",
                "_B", "JJ"));
        substitutionData.put("Hello", null);

        final List<String> expectedResourceData = List.of("A", "[BarBar]", "C",
                "Bar", "Bar", "Goodbye", "JJ");

<<<<<<< HEAD
        final List<String> actualResourceData = convertToStringList(saveToFile(
                createOverridableResource(defaultName)
                        .setPublicName(customFile.getFileName())
=======
        final var actualResourceData = saveResource(buildResourceWriter(
                new OverridableResource(defaultName.value)
>>>>>>> 62a4544b
                        .setSubstitutionData(substitutionData)
                        .setPublicName(customFile.getFileName())
                        .setResourceDir(customFile.getParent())
                ).dstFileOverwrite(dstFileOverwrite).expectedSource(ResourceDir),
                tempFolder.resolve(dstPath));

        assertArrayEquals(expectedResourceData.toArray(String[]::new), actualResourceData);
    }

    // Test it can derive a file in the resource dir from the name of the output file if the public name is not set
    @ParameterizedTest
    @ValueSource(booleans = {true, false})
    public void testPublicNameNotSet(boolean namesMatch, @TempDir Path tempFolder) throws IOException {
        final List<String> expectedResourceData = List.of("A", "B", "C");

<<<<<<< HEAD
        // Don't call setPublicName()
        final Path dstFile = tempFolder.newFolder().toPath().resolve(customFile.getFileName());
        createOverridableResource(defaultName)
                .setSubstitutionData(substitutionData)
                .setResourceDir(customFile.getParent())
                .saveToFile(dstFile);
        assertArrayEquals(expectedResourceData.toArray(String[]::new),
                convertToStringList(Files.readAllBytes(dstFile)).toArray(
                        String[]::new));

        // Verify setSubstitutionData() stores a copy of passed in data
        Map<String, String> substitutionData2 = new HashMap(substitutionData);
        var resource = createOverridableResource(defaultName)
=======
        final Path customFile = tempFolder.resolve("hello");
        Files.write(customFile, expectedResourceData);

        final Path outputDir = tempFolder.resolve("output");

        var resourceWriter = buildResourceWriter(
                new OverridableResource(null).setResourceDir(customFile.getParent()));

        if (namesMatch) {
            final var actualResourceData = resourceWriter
                    .expectedSource(ResourceDir)
                    .saveToFile(outputDir.resolve(customFile.getFileName()));
            assertArrayEquals(expectedResourceData.toArray(String[]::new), actualResourceData);
        } else {
            final var actualResourceData = resourceWriter
                    .expectedSource(null)
                    .saveToFile(outputDir.resolve("another"));
            assertNull(actualResourceData);
        }
    }

    // Test setSubstitutionData() stores a copy of passed in data
    @Test
    public void testSubstitutionDataCopied(@TempDir Path tempFolder) throws IOException {
        final Path customFile = tempFolder.resolve("hello");
        Files.write(customFile, List.of("Hello"));

        final Map<String, String> substitutionData = new HashMap<>(Map.of("Hello", "Goodbye"));

        var resource = new OverridableResource(null)
                .setSubstitutionData(substitutionData)
                .setPublicName(customFile.getFileName())
>>>>>>> 62a4544b
                .setResourceDir(customFile.getParent());

        final var resourceWriter = buildResourceWriter(resource).expectedSource(ResourceDir);

        var contents = resourceWriter.saveToFile(tempFolder.resolve("output"));
        assertArrayEquals(new String[] { "Goodbye" }, contents);

        substitutionData.put("Hello", "Ciao");
        contents = resourceWriter.saveToFile(tempFolder.resolve("output"));
        assertArrayEquals(new String[] { "Goodbye" }, contents);

        resource.setSubstitutionData(substitutionData);
        contents = resourceWriter.saveToFile(tempFolder.resolve("output"));
        assertArrayEquals(new String[] { "Ciao" }, contents);
    }

    @Test
    public void testNoDefault(@TempDir Path tempFolder) throws IOException {
        var resourceWriter = buildResourceWriter(new OverridableResource(null)).expectedSource(null);
        assertEquals(null, resourceWriter.saveInDir(tempFolder));

<<<<<<< HEAD
        new OverridableResource().saveToFile(dstFile);
=======
        var dstDir = tempFolder.resolve("foo");
        assertEquals(null, resourceWriter.saveInDir(dstDir));
        assertFalse(Files.exists(dstDir));
    }
>>>>>>> 62a4544b

    enum ResourceName {
        DEFAULT_NAME(OverridableResourceTest.DEFAULT_NAME),
        NULL_NAME(null);

        ResourceName(String value) {
            this.value = value;
        }

        private final String value;
    }

    private static final String DEFAULT_NAME;
    private static final Map<String, String> SUBSTITUTION_DATA;
    static {
        switch (OperatingSystem.current()) {
            case WINDOWS -> {
                DEFAULT_NAME = "WinLauncher.template";
                SUBSTITUTION_DATA = Map.of("COMPANY_NAME", "Foo9090345");
            }

            case LINUX -> {
                DEFAULT_NAME = "template.control";
                SUBSTITUTION_DATA = Map.of("APPLICATION_PACKAGE", "Package1967");
            }

            case MACOS -> {
                DEFAULT_NAME = "Info-lite.plist.template";
                SUBSTITUTION_DATA = Map.of("DEPLOY_BUNDLE_IDENTIFIER", "12345");
            }

            default -> {
                throw new IllegalArgumentException("Unsupported platform: " + OperatingSystem.current());
            }
        }
    }

    static class ResourceWriter {

        ResourceWriter(OverridableResource resource) {
            this.resource = Objects.requireNonNull(resource);
        }

        ResourceWriter expectedSource(OverridableResource.Source v) {
            expectedSource = v;
            return this;
        }

        ResourceWriter dstFileOverwrite(boolean v) {
            dstFileOverwrite = v;
            return this;
        }

        String[] saveInDir(Path dstDir) throws IOException {
            Path dstFile;
            if (expectedSource != null) {
                if (!Files.exists(dstDir)) {
                    Files.createDirectories(dstDir);
                }
                dstFile = Files.createTempFile(dstDir, null, null);
            } else if (!Files.exists(dstDir)) {
                dstFile = dstDir.resolve("nonexistant");
            } else {
                dstFile = Files.createTempFile(dstDir, null, null);
                Files.delete(dstFile);
            }
            return saveToFile(dstFile);
        }

        String[] saveToFile(Path dstFile) throws IOException {
            saveResource(dstFile);
            if (expectedSource == null) {
                return null;
            } else {
                return Files.readAllLines(dstFile).toArray(String[]::new);
            }
        }

        private void saveResource(Path dstFile) throws IOException {
            if (dstFileOverwrite && !Files.exists(dstFile)) {
                Files.writeString(dstFile, "abcABC");
            } else if (!dstFileOverwrite && Files.exists(dstFile)) {
                Files.delete(dstFile);
            }

            final byte[] dstFileContent;
            if (expectedSource == null && Files.exists(dstFile)) {
                dstFileContent = Files.readAllBytes(dstFile);
            } else {
                dstFileContent = null;
            }

            var actualSource = resource.saveToFile(dstFile);
            assertEquals(expectedSource, actualSource);
            if (actualSource != null) {
                assertNotEquals(0, Files.size(dstFile));
            } else if (dstFileContent == null) {
                assertFalse(Files.exists(dstFile));
            } else {
                var actualDstFileContent = Files.readAllBytes(dstFile);
                assertArrayEquals(dstFileContent, actualDstFileContent);
            }
        }

        final OverridableResource resource;
        OverridableResource.Source expectedSource = DefaultResource;
        boolean dstFileOverwrite;
    }

<<<<<<< HEAD
    private static OverridableResource createOverridableResource(String defaultName) {
        return Optional.ofNullable(defaultName).map(name -> {
            return new OverridableResource(defaultName, ResourceLocator.class);
        }).orElseGet(OverridableResource::new);
    }

    private static List<String> convertToStringList(byte[] data) {
        return List.of(new String(data, StandardCharsets.UTF_8).split("\\R"));
=======
    private static ResourceWriter buildResourceWriter(OverridableResource resource) {
        return new ResourceWriter(resource);
>>>>>>> 62a4544b
    }
}<|MERGE_RESOLUTION|>--- conflicted
+++ resolved
@@ -34,12 +34,8 @@
 import java.util.Iterator;
 import java.util.List;
 import java.util.Map;
-<<<<<<< HEAD
-import java.util.Optional;
-=======
 import java.util.Objects;
 import java.util.stream.Stream;
->>>>>>> 62a4544b
 
 import jdk.internal.util.OperatingSystem;
 import static jdk.jpackage.internal.OverridableResource.Source.DefaultResource;
@@ -74,11 +70,6 @@
         }
     }
 
-<<<<<<< HEAD
-    @Test
-    public void testDefault() throws IOException {
-        byte[] actualBytes = saveToFile(new OverridableResource(DEFAULT_NAME, ResourceLocator.class));
-=======
     private static String[] saveResource(
             OverridableResource resource, Path dstPath, boolean dstFileOverwrite)
             throws IOException {
@@ -87,7 +78,6 @@
 
     private static List<Object[]> data() {
         List<Object[]> data = new ArrayList<>();
->>>>>>> 62a4544b
 
         for (var dstPath : List.of("file", "dir")) {
             for (var dstFileOverwrite : List.of(true, false)) {
@@ -95,18 +85,12 @@
             }
         }
 
-<<<<<<< HEAD
-    @Test
-    public void testDefaultWithSubstitution() throws IOException {
-        OverridableResource resource = new OverridableResource(DEFAULT_NAME, ResourceLocator.class);
-=======
         for (var dstPath : List.of("dir/file", "dir/dir")) {
             data.add(new Object[]{Path.of(dstPath), false});
         }
 
         return data;
     }
->>>>>>> 62a4544b
 
     @ParameterizedTest
     @MethodSource("data")
@@ -185,13 +169,8 @@
         Path customFile = tempFolder.resolve("hello");
         Files.write(customFile, expectedResourceData);
 
-<<<<<<< HEAD
-        List<String> actualResourceData = convertToStringList(saveToFile(
-                createOverridableResource(defaultName)
-=======
         final var actualResourceData = saveResource(buildResourceWriter(
                 new OverridableResource(defaultName.value)
->>>>>>> 62a4544b
                         .setPublicName(customFile.getFileName())
                         .setResourceDir(customFile.getParent())
                 ).dstFileOverwrite(dstFileOverwrite).expectedSource(ResourceDir),
@@ -219,14 +198,8 @@
         final List<String> expectedResourceData = List.of("A", "[BarBar]", "C",
                 "Bar", "Bar", "Goodbye", "JJ");
 
-<<<<<<< HEAD
-        final List<String> actualResourceData = convertToStringList(saveToFile(
-                createOverridableResource(defaultName)
-                        .setPublicName(customFile.getFileName())
-=======
         final var actualResourceData = saveResource(buildResourceWriter(
                 new OverridableResource(defaultName.value)
->>>>>>> 62a4544b
                         .setSubstitutionData(substitutionData)
                         .setPublicName(customFile.getFileName())
                         .setResourceDir(customFile.getParent())
@@ -242,21 +215,6 @@
     public void testPublicNameNotSet(boolean namesMatch, @TempDir Path tempFolder) throws IOException {
         final List<String> expectedResourceData = List.of("A", "B", "C");
 
-<<<<<<< HEAD
-        // Don't call setPublicName()
-        final Path dstFile = tempFolder.newFolder().toPath().resolve(customFile.getFileName());
-        createOverridableResource(defaultName)
-                .setSubstitutionData(substitutionData)
-                .setResourceDir(customFile.getParent())
-                .saveToFile(dstFile);
-        assertArrayEquals(expectedResourceData.toArray(String[]::new),
-                convertToStringList(Files.readAllBytes(dstFile)).toArray(
-                        String[]::new));
-
-        // Verify setSubstitutionData() stores a copy of passed in data
-        Map<String, String> substitutionData2 = new HashMap(substitutionData);
-        var resource = createOverridableResource(defaultName)
-=======
         final Path customFile = tempFolder.resolve("hello");
         Files.write(customFile, expectedResourceData);
 
@@ -289,7 +247,6 @@
         var resource = new OverridableResource(null)
                 .setSubstitutionData(substitutionData)
                 .setPublicName(customFile.getFileName())
->>>>>>> 62a4544b
                 .setResourceDir(customFile.getParent());
 
         final var resourceWriter = buildResourceWriter(resource).expectedSource(ResourceDir);
@@ -311,14 +268,10 @@
         var resourceWriter = buildResourceWriter(new OverridableResource(null)).expectedSource(null);
         assertEquals(null, resourceWriter.saveInDir(tempFolder));
 
-<<<<<<< HEAD
-        new OverridableResource().saveToFile(dstFile);
-=======
         var dstDir = tempFolder.resolve("foo");
         assertEquals(null, resourceWriter.saveInDir(dstDir));
         assertFalse(Files.exists(dstDir));
     }
->>>>>>> 62a4544b
 
     enum ResourceName {
         DEFAULT_NAME(OverridableResourceTest.DEFAULT_NAME),
@@ -428,18 +381,7 @@
         boolean dstFileOverwrite;
     }
 
-<<<<<<< HEAD
-    private static OverridableResource createOverridableResource(String defaultName) {
-        return Optional.ofNullable(defaultName).map(name -> {
-            return new OverridableResource(defaultName, ResourceLocator.class);
-        }).orElseGet(OverridableResource::new);
-    }
-
-    private static List<String> convertToStringList(byte[] data) {
-        return List.of(new String(data, StandardCharsets.UTF_8).split("\\R"));
-=======
     private static ResourceWriter buildResourceWriter(OverridableResource resource) {
         return new ResourceWriter(resource);
->>>>>>> 62a4544b
     }
 }