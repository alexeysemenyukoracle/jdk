/*
 * Copyright (c) 2019, 2024, Oracle and/or its affiliates. All rights reserved.
 * DO NOT ALTER OR REMOVE COPYRIGHT NOTICES OR THIS FILE HEADER.
 *
 * This code is free software; you can redistribute it and/or modify it
 * under the terms of the GNU General Public License version 2 only, as
 * published by the Free Software Foundation.
 *
 * This code is distributed in the hope that it will be useful, but WITHOUT
 * ANY WARRANTY; without even the implied warranty of MERCHANTABILITY or
 * FITNESS FOR A PARTICULAR PURPOSE.  See the GNU General Public License
 * version 2 for more details (a copy is included in the LICENSE file that
 * accompanied this code).
 *
 * You should have received a copy of the GNU General Public License version
 * 2 along with this work; if not, write to the Free Software Foundation,
 * Inc., 51 Franklin St, Fifth Floor, Boston, MA 02110-1301 USA.
 *
 * Please contact Oracle, 500 Oracle Parkway, Redwood Shores, CA 94065 USA
 * or visit www.oracle.com if you need additional information or have any
 * questions.
 */
package jdk.jpackage.internal;

import jdk.jpackage.internal.model.DottedVersion;
import java.lang.reflect.InvocationTargetException;
import java.util.function.Function;
import java.lang.reflect.Method;
import static org.junit.jupiter.api.Assertions.assertEquals;
import static org.junit.jupiter.api.Assertions.assertThrowsExactly;
import static org.junit.jupiter.api.Assumptions.assumeTrue;
import org.junit.jupiter.params.ParameterizedTest;
import org.junit.jupiter.params.provider.ValueSource;

public class PlatformVersionTest {

    @ParameterizedTest
    @ValueSource(strings = {
        "0.0",
        "255.255",
        "0.0.0",
        "255.255.65535",
        "0.0.0.0",
        "255.255.65535.999999"
    })
    public void testValidMsiProductVersion(String version) {
        testImpl(PlatformVersion.WIN_MSI_PRODUCT_VERSION_CLASS, version, true);
    }

    @ParameterizedTest
    @ValueSource(strings = {
        "0",
        "256.01",
        "255.256",
        "255.255.65536",
        "1.2.3.4.5"
    })
    public void testInvalidMsiProductVersion(String version) {
        testImpl(PlatformVersion.WIN_MSI_PRODUCT_VERSION_CLASS, version, false);
    }

    @ParameterizedTest
    @ValueSource(strings = {"1", "1.2", "1.2.3"})
    public void testValidCfBundleVersion(String version) {
        testImpl(PlatformVersion.MAC_CFBUNDLE_VERSION_CLASS, version, true);
    }

    @ParameterizedTest
    @ValueSource(strings = {"0", "0.1", "1.2.3.4"})
    public void testInvalidCfBundleVersion(String version) {
        testImpl(PlatformVersion.MAC_CFBUNDLE_VERSION_CLASS, version, false);
    }

    private static void testImpl(PlatformVersion parser, String version, boolean valid) {
        assumeTrue(parser.parser != null);
        if (valid) {
            assertEquals(parser.parse(version).toString(), version);
        } else {
            assertThrowsExactly(IllegalArgumentException.class, () -> parser.parse(version));
        }
    }

    enum PlatformVersion {
        MAC_CFBUNDLE_VERSION_CLASS("jdk.jpackage.internal.CFBundleVersion"),
        WIN_MSI_PRODUCT_VERSION_CLASS("jdk.jpackage.internal.MsiVersion");

<<<<<<< HEAD
    private static final Function<String, DottedVersion> MAC_CFBUNDLE_VERSION_PARSER = findParser(
            "jdk.jpackage.internal.CFBundleVersion");
    private static final Function<String, DottedVersion> WIN_MSI_PRODUCT_VERSION_PARSER = findParser(
            "jdk.jpackage.internal.MsiVersion");
=======
        PlatformVersion(String className) {
            parser = findParser(className);
        }

        DottedVersion parse(String versionString) {
            return parser.apply(versionString);
        }

        private Function<String, DottedVersion> parser;
    }
>>>>>>> 62a4544b

    private static Function<String, DottedVersion> findParser(String className) {
        try {
            Method method = Class.forName(className).getDeclaredMethod("of",
                    String.class);
            return (str) -> {
                try {
                    return (DottedVersion) method.invoke(null, str);
                } catch (IllegalAccessException | IllegalArgumentException ex) {
                    throw new RuntimeException(ex);
                } catch (InvocationTargetException ex) {
                    Throwable causeEx = ex.getCause();
                    if (causeEx instanceof RuntimeException rtEx) {
                        throw rtEx;
                    }
                    throw new RuntimeException(causeEx);
                }
            };
        } catch (ClassNotFoundException e) {
            return null;
        } catch (SecurityException | NoSuchMethodException ex) {
            throw new IllegalArgumentException(ex);
        }
    }

}<|MERGE_RESOLUTION|>--- conflicted
+++ resolved
@@ -22,7 +22,6 @@
  */
 package jdk.jpackage.internal;
 
-import jdk.jpackage.internal.model.DottedVersion;
 import java.lang.reflect.InvocationTargetException;
 import java.util.function.Function;
 import java.lang.reflect.Method;
@@ -84,12 +83,6 @@
         MAC_CFBUNDLE_VERSION_CLASS("jdk.jpackage.internal.CFBundleVersion"),
         WIN_MSI_PRODUCT_VERSION_CLASS("jdk.jpackage.internal.MsiVersion");
 
-<<<<<<< HEAD
-    private static final Function<String, DottedVersion> MAC_CFBUNDLE_VERSION_PARSER = findParser(
-            "jdk.jpackage.internal.CFBundleVersion");
-    private static final Function<String, DottedVersion> WIN_MSI_PRODUCT_VERSION_PARSER = findParser(
-            "jdk.jpackage.internal.MsiVersion");
-=======
         PlatformVersion(String className) {
             parser = findParser(className);
         }
@@ -100,7 +93,6 @@
 
         private Function<String, DottedVersion> parser;
     }
->>>>>>> 62a4544b
 
     private static Function<String, DottedVersion> findParser(String className) {
         try {
