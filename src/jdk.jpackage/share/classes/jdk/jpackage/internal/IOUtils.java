/*
 * Copyright (c) 2012, 2024, Oracle and/or its affiliates. All rights reserved.
 * DO NOT ALTER OR REMOVE COPYRIGHT NOTICES OR THIS FILE HEADER.
 *
 * This code is free software; you can redistribute it and/or modify it
 * under the terms of the GNU General Public License version 2 only, as
 * published by the Free Software Foundation.  Oracle designates this
 * particular file as subject to the "Classpath" exception as provided
 * by Oracle in the LICENSE file that accompanied this code.
 *
 * This code is distributed in the hope that it will be useful, but WITHOUT
 * ANY WARRANTY; without even the implied warranty of MERCHANTABILITY or
 * FITNESS FOR A PARTICULAR PURPOSE.  See the GNU General Public License
 * version 2 for more details (a copy is included in the LICENSE file that
 * accompanied this code).
 *
 * You should have received a copy of the GNU General Public License version
 * 2 along with this work; if not, write to the Free Software Foundation,
 * Inc., 51 Franklin St, Fifth Floor, Boston, MA 02110-1301 USA.
 *
 * Please contact Oracle, 500 Oracle Parkway, Redwood Shores, CA 94065 USA
 * or visit www.oracle.com if you need additional information or have any
 * questions.
 */

package jdk.jpackage.internal;

import jdk.jpackage.internal.model.PackagerException;

import java.io.BufferedReader;
import java.io.InputStreamReader;
import java.io.IOException;
import java.io.PrintStream;
import java.nio.file.Files;
import java.nio.file.Path;
import java.nio.file.StandardCopyOption;
import java.util.ArrayList;
import java.util.List;

/**
 * IOUtils
 *
 * A collection of static utility methods.
 */
public class IOUtils {

<<<<<<< HEAD
=======
    public static void deleteRecursive(Path directory) throws IOException {
        final AtomicReference<IOException> exception = new AtomicReference<>();

        if (!Files.exists(directory)) {
            return;
        }

        Files.walkFileTree(directory, new SimpleFileVisitor<Path>() {
            @Override
            public FileVisitResult visitFile(Path file,
                            BasicFileAttributes attr) throws IOException {
                if (OperatingSystem.isWindows()) {
                    Files.setAttribute(file, "dos:readonly", false);
                }
                try {
                    Files.delete(file);
                } catch (IOException ex) {
                    exception.compareAndSet(null, ex);
                }
                return FileVisitResult.CONTINUE;
            }

            @Override
            public FileVisitResult preVisitDirectory(Path dir,
                            BasicFileAttributes attr) throws IOException {
                if (OperatingSystem.isWindows()) {
                    Files.setAttribute(dir, "dos:readonly", false);
                }
                return FileVisitResult.CONTINUE;
            }

            @Override
            public FileVisitResult postVisitDirectory(Path dir, IOException e)
                            throws IOException {
                try {
                    Files.delete(dir);
                } catch (IOException ex) {
                    exception.compareAndSet(null, ex);
                }
                return FileVisitResult.CONTINUE;
            }
        });
        if (exception.get() != null) {
            throw exception.get();
        }
    }

    public static void copyRecursive(Path src, Path dest, CopyOption... options)
            throws IOException {
        copyRecursive(src, dest, List.of(), options);
    }

    public static void copyRecursive(Path src, Path dest,
            final List<Path> excludes, CopyOption... options)
            throws IOException {

        List<CopyAction> copyActions = new ArrayList<>();

        Files.walkFileTree(src, new SimpleFileVisitor<Path>() {
            @Override
            public FileVisitResult preVisitDirectory(final Path dir,
                    final BasicFileAttributes attrs) {
                if (isPathMatch(dir, excludes)) {
                    return FileVisitResult.SKIP_SUBTREE;
                } else {
                    copyActions.add(new CopyAction(null, dest.resolve(src.
                            relativize(dir))));
                    return FileVisitResult.CONTINUE;
                }
            }

            @Override
            public FileVisitResult visitFile(final Path file,
                    final BasicFileAttributes attrs) {
                if (!isPathMatch(file, excludes)) {
                    copyActions.add(new CopyAction(file, dest.resolve(src.
                            relativize(file))));
                }
                return FileVisitResult.CONTINUE;
            }
        });

        for (var copyAction : copyActions) {
            copyAction.apply(options);
        }
    }

    private static record CopyAction(Path src, Path dest) {
        void apply(CopyOption... options) throws IOException {
            if (src == null) {
                Files.createDirectories(dest);
            } else {
                Files.copy(src, dest, options);
            }
        }
    }

    private static boolean isPathMatch(Path what, List<Path> paths) {
        return paths.stream().anyMatch(what::endsWith);
    }

>>>>>>> 29882bfe
    public static void copyFile(Path sourceFile, Path destFile)
            throws IOException {
        Files.createDirectories(getParent(destFile));

        Files.copy(sourceFile, destFile,
                   StandardCopyOption.REPLACE_EXISTING,
                   StandardCopyOption.COPY_ATTRIBUTES);
    }

    public static boolean exists(Path path) {
        if (path == null) {
            return false;
        }

        return Files.exists(path);
    }

    // run "launcher paramfile" in the directory where paramfile is kept
    public static void run(String launcher, Path paramFile)
            throws IOException {
        if (IOUtils.exists(paramFile)) {
            ProcessBuilder pb =
                    new ProcessBuilder(launcher,
                        getFileName(paramFile).toString());
            pb = pb.directory(getParent(paramFile).toFile());
            exec(pb);
        }
    }

    public static void exec(ProcessBuilder pb)
            throws IOException {
        exec(pb, false, null, false, Executor.INFINITE_TIMEOUT);
    }

    // timeout in seconds. -1 will be return if process timeouts.
    public static void exec(ProcessBuilder pb, long timeout)
            throws IOException {
        exec(pb, false, null, false, timeout);
    }

    // See JDK-8236282
    // Reading output from some processes (currently known "hdiutil attach")
    // might hang even if process already exited. Only possible workaround found
    // in "hdiutil attach" case is to redirect the output to a temp file and then
    // read this file back.
    public static void exec(ProcessBuilder pb, boolean writeOutputToFile)
            throws IOException {
        exec(pb, false, null, writeOutputToFile, Executor.INFINITE_TIMEOUT);
    }

    static void exec(ProcessBuilder pb, boolean testForPresenceOnly,
            PrintStream consumer) throws IOException {
        exec(pb, testForPresenceOnly, consumer, false, Executor.INFINITE_TIMEOUT);
    }

    static void exec(ProcessBuilder pb, boolean testForPresenceOnly,
            PrintStream consumer, boolean writeOutputToFile, long timeout)
            throws IOException {
        exec(pb, testForPresenceOnly, consumer, writeOutputToFile,
                timeout, false);
    }

    static void exec(ProcessBuilder pb, boolean testForPresenceOnly,
            PrintStream consumer, boolean writeOutputToFile,
            long timeout, boolean quiet) throws IOException {
        List<String> output = new ArrayList<>();
        Executor exec = Executor.of(pb)
                .setWriteOutputToFile(writeOutputToFile)
                .setTimeout(timeout)
                .setQuiet(quiet)
                .setOutputConsumer(lines -> {
                    lines.forEach(output::add);
                    if (consumer != null) {
                        output.forEach(consumer::println);
                    }
                });

        if (testForPresenceOnly) {
            exec.execute();
        } else {
            exec.executeExpectSuccess();
        }
    }

    public static int getProcessOutput(List<String> result, String... args)
            throws IOException, InterruptedException {

        ProcessBuilder pb = new ProcessBuilder(args);

        final Process p = pb.start();

        List<String> list = new ArrayList<>();

        final BufferedReader in =
                new BufferedReader(new InputStreamReader(p.getInputStream()));
        final BufferedReader err =
                new BufferedReader(new InputStreamReader(p.getErrorStream()));

        Thread t = new Thread(() -> {
            try {
                String line;
                while ((line = in.readLine()) != null) {
                    list.add(line);
                }
            } catch (IOException ioe) {
                Log.verbose(ioe);
            }

            try {
                String line;
                while ((line = err.readLine()) != null) {
                    Log.error(line);
                }
            } catch (IOException ioe) {
                  Log.verbose(ioe);
            }
        });
        t.setDaemon(true);
        t.start();

        int ret = p.waitFor();
        Log.verbose(pb.command(), list, ret, IOUtils.getPID(p));

        result.clear();
        result.addAll(list);

        return ret;
    }

    static void writableOutputDir(Path outdir) throws PackagerException {
        if (!Files.isDirectory(outdir)) {
            try {
                Files.createDirectories(outdir);
            } catch (IOException ex) {
                throw new PackagerException("error.cannot-create-output-dir",
                    outdir.toAbsolutePath().toString());
            }
        }

        if (!Files.isWritable(outdir)) {
            throw new PackagerException("error.cannot-write-to-output-dir",
                    outdir.toAbsolutePath().toString());
        }
    }

    public static Path getParent(Path p) {
        Path parent = p.getParent();
        if (parent == null) {
            IllegalArgumentException iae =
                    new IllegalArgumentException(p.toString());
            Log.verbose(iae);
            throw iae;
        }
        return parent;
    }

    public static Path getFileName(Path p) {
        Path filename = p.getFileName();
        if (filename == null) {
            IllegalArgumentException iae =
                    new IllegalArgumentException(p.toString());
            Log.verbose(iae);
            throw iae;
        }
        return filename;
    }

    public static long getPID(Process p) {
        try {
            return p.pid();
        } catch (UnsupportedOperationException ex) {
            Log.verbose(ex); // Just log exception and ignore it. This method
                             // is used for verbose output, so not a problem
                             // if unsupported.
            return -1;
        }
    }
}<|MERGE_RESOLUTION|>--- conflicted
+++ resolved
@@ -44,8 +44,6 @@
  */
 public class IOUtils {
 
-<<<<<<< HEAD
-=======
     public static void deleteRecursive(Path directory) throws IOException {
         final AtomicReference<IOException> exception = new AtomicReference<>();
 
@@ -147,7 +145,6 @@
         return paths.stream().anyMatch(what::endsWith);
     }
 
->>>>>>> 29882bfe
     public static void copyFile(Path sourceFile, Path destFile)
             throws IOException {
         Files.createDirectories(getParent(destFile));
