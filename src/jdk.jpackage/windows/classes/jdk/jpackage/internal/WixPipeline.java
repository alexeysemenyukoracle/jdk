/*
 * Copyright (c) 2019, 2024, Oracle and/or its affiliates. All rights reserved.
 * DO NOT ALTER OR REMOVE COPYRIGHT NOTICES OR THIS FILE HEADER.
 *
 * This code is free software; you can redistribute it and/or modify it
 * under the terms of the GNU General Public License version 2 only, as
 * published by the Free Software Foundation.  Oracle designates this
 * particular file as subject to the "Classpath" exception as provided
 * by Oracle in the LICENSE file that accompanied this code.
 *
 * This code is distributed in the hope that it will be useful, but WITHOUT
 * ANY WARRANTY; without even the implied warranty of MERCHANTABILITY or
 * FITNESS FOR A PARTICULAR PURPOSE.  See the GNU General Public License
 * version 2 for more details (a copy is included in the LICENSE file that
 * accompanied this code).
 *
 * You should have received a copy of the GNU General Public License version
 * 2 along with this work; if not, write to the Free Software Foundation,
 * Inc., 51 Franklin St, Fifth Floor, Boston, MA 02110-1301 USA.
 *
 * Please contact Oracle, 500 Oracle Parkway, Redwood Shores, CA 94065 USA
 * or visit www.oracle.com if you need additional information or have any
 * questions.
 */
package jdk.jpackage.internal;

import java.io.IOException;
import java.nio.file.Files;
import java.nio.file.Path;
import java.util.ArrayList;
import java.util.Collections;
import java.util.HashMap;
import java.util.List;
import java.util.Map;
import java.util.Objects;
import java.util.Optional;
import java.util.Set;
import java.util.function.Function;
import java.util.function.UnaryOperator;
import java.util.stream.Collectors;
import java.util.stream.Stream;
<<<<<<< HEAD
import static jdk.jpackage.internal.ShortPathUtils.adjustPath;
=======
import jdk.jpackage.internal.util.PathUtils;
>>>>>>> 68079358

/**
 * WiX pipeline. Compiles and links WiX sources.
 */
final class WixPipeline {

    static final class Builder {
        Builder() {
        }

        WixPipeline create(WixToolset toolset) {
            Objects.requireNonNull(toolset);
            Objects.requireNonNull(workDir);
            Objects.requireNonNull(wixObjDir);
            if (sources.isEmpty()) {
                throw new IllegalArgumentException("no sources");
            }

            final var absWorkDir = workDir.normalize().toAbsolutePath();

            final UnaryOperator<Path> normalizePath = path -> {
                return path.normalize().toAbsolutePath();
            };

            final var absObjWorkDir = normalizePath.apply(wixObjDir);

            var relSources = sources.stream().map(source -> {
                return source.overridePath(normalizePath.apply(source.path));
            }).toList();

            return new WixPipeline(toolset, adjustPath(absWorkDir), absObjWorkDir,
                    wixVariables, mapLightOptions(normalizePath), relSources);
        }

        Builder setWixObjDir(Path v) {
            wixObjDir = v;
            return this;
        }

        Builder setWorkDir(Path v) {
            workDir = v;
            return this;
        }

        Builder setWixVariables(Map<String, String> v) {
            wixVariables.clear();
            wixVariables.putAll(v);
            return this;
        }

        Builder addSource(Path source, Map<String, String> wixVariables) {
            sources.add(new WixSource(source, wixVariables));
            return this;
        }

        Builder addLightOptions(String ... v) {
            lightOptions.addAll(List.of(v));
            return this;
        }

        private List<String> mapLightOptions(UnaryOperator<Path> normalizePath) {
            var pathOptions = Set.of("-b", "-loc");
            List<String> reply = new ArrayList<>();
            boolean convPath = false;
            for (var opt : lightOptions) {
                if (convPath) {
                    opt = normalizePath.apply(Path.of(opt)).toString();
                    convPath = false;
                } else if (pathOptions.contains(opt)) {
                    convPath = true;
                }
                reply.add(opt);
            }
            return reply;
        }

        private Path workDir;
        private Path wixObjDir;
        private final Map<String, String> wixVariables = new HashMap<>();
        private final List<String> lightOptions = new ArrayList<>();
        private final List<WixSource> sources = new ArrayList<>();
    }

    static Builder build() {
        return new Builder();
    }

    private WixPipeline(WixToolset toolset, Path workDir, Path wixObjDir,
            Map<String, String> wixVariables, List<String> lightOptions,
            List<WixSource> sources) {
        this.toolset = toolset;
        this.workDir = workDir;
        this.wixObjDir = wixObjDir;
        this.wixVariables = wixVariables;
        this.lightOptions = lightOptions;
        this.sources = sources;
    }

    void buildMsi(Path msi) throws IOException {
        Objects.requireNonNull(workDir);

        // Use short path to the output msi to workaround
        // WiX limitations of handling long paths.
        var transientMsi = wixObjDir.resolve("a.msi");

        switch (toolset.getType()) {
            case Wix3 -> buildMsiWix3(transientMsi);
            case Wix4 -> buildMsiWix4(transientMsi);
            default -> throw new IllegalArgumentException();
        }

        IOUtils.copyFile(workDir.resolve(transientMsi), msi);
    }

    private void addWixVariblesToCommandLine(
            Map<String, String> otherWixVariables, List<String> cmdline) {
        Stream.of(wixVariables, Optional.ofNullable(otherWixVariables).
                orElseGet(Collections::emptyMap)).filter(Objects::nonNull).
                reduce((a, b) -> {
                    a.putAll(b);
                    return a;
                }).ifPresent(wixVars -> {
            var entryStream = wixVars.entrySet().stream();

            Stream<String> stream;
            switch (toolset.getType()) {
                case Wix3 -> {
                    stream = entryStream.map(wixVar -> {
                        return String.format("-d%s=%s", wixVar.getKey(), wixVar.
                                getValue());
                    });
                }
                case Wix4 -> {
                    stream = entryStream.map(wixVar -> {
                        return Stream.of("-d", String.format("%s=%s", wixVar.
                                getKey(), wixVar.getValue()));
                    }).flatMap(Function.identity());
                }
                default -> {
                    throw new IllegalArgumentException();
                }
            }

            stream.reduce(cmdline, (ctnr, wixVar) -> {
                ctnr.add(wixVar);
                return ctnr;
            }, (x, y) -> {
                x.addAll(y);
                return x;
            });
        });
    }

    private void buildMsiWix4(Path msi) throws IOException {
        var mergedSrcWixVars = sources.stream().map(wixSource -> {
            return Optional.ofNullable(wixSource.variables).orElseGet(
                    Collections::emptyMap).entrySet().stream();
        }).flatMap(Function.identity()).collect(Collectors.toMap(
                Map.Entry::getKey, Map.Entry::getValue));

        List<String> cmdline = new ArrayList<>(List.of(
                toolset.getToolPath(WixTool.Wix4).toString(),
                "build",
                "-nologo",
                "-pdbtype", "none",
                "-intermediatefolder", wixObjDir.toString(),
                "-ext", "WixToolset.Util.wixext",
                "-arch", WixFragmentBuilder.is64Bit() ? "x64" : "x86"
        ));

        cmdline.addAll(lightOptions);

        addWixVariblesToCommandLine(mergedSrcWixVars, cmdline);

        cmdline.addAll(sources.stream().map(wixSource -> {
            return wixSource.path.toString();
        }).toList());

        cmdline.addAll(List.of("-out", msi.toString()));

        execute(cmdline);
    }

    private void buildMsiWix3(Path msi) throws IOException {
        List<Path> wixObjs = new ArrayList<>();
        for (var source : sources) {
            wixObjs.add(compileWix3(source));
        }

        List<String> lightCmdline = new ArrayList<>(List.of(
                toolset.getToolPath(WixTool.Light3).toString(),
                "-nologo",
                "-spdb",
                "-ext", "WixUtilExtension",
                "-out", msi.toString()
        ));

        lightCmdline.addAll(lightOptions);
        wixObjs.stream().map(Path::toString).forEach(lightCmdline::add);

        Files.createDirectories(IOUtils.getParent(msi));
        execute(lightCmdline);
    }

    private Path compileWix3(WixSource wixSource) throws IOException {
<<<<<<< HEAD
        Path wixObj = wixObjDir.resolve(IOUtils.replaceSuffix(
                wixSource.path.getFileName(), ".wixobj"));
=======
        Path wixObj = wixObjDir.toAbsolutePath().resolve(PathUtils.replaceSuffix(
                IOUtils.getFileName(wixSource.source), ".wixobj"));
>>>>>>> 68079358

        List<String> cmdline = new ArrayList<>(List.of(
                toolset.getToolPath(WixTool.Candle3).toString(),
                "-nologo",
                wixSource.path.toString(),
                "-ext", "WixUtilExtension",
                "-arch", WixFragmentBuilder.is64Bit() ? "x64" : "x86",
                "-out", wixObj.toString()
        ));

        addWixVariblesToCommandLine(wixSource.variables, cmdline);

        execute(cmdline);

        return wixObj;
    }

    private void execute(List<String> cmdline) throws IOException {
        Executor.of(new ProcessBuilder(cmdline).directory(workDir.toFile())).executeExpectSuccess();
    }

    private record WixSource(Path path, Map<String, String> variables) {
        WixSource overridePath(Path path) {
            return new WixSource(path, variables);
        }
    }

    private final WixToolset toolset;
    private final Map<String, String> wixVariables;
    private final List<String> lightOptions;
    private final Path wixObjDir;
    private final Path workDir;
    private final List<WixSource> sources;
}<|MERGE_RESOLUTION|>--- conflicted
+++ resolved
@@ -39,11 +39,7 @@
 import java.util.function.UnaryOperator;
 import java.util.stream.Collectors;
 import java.util.stream.Stream;
-<<<<<<< HEAD
-import static jdk.jpackage.internal.ShortPathUtils.adjustPath;
-=======
 import jdk.jpackage.internal.util.PathUtils;
->>>>>>> 68079358
 
 /**
  * WiX pipeline. Compiles and links WiX sources.
@@ -249,13 +245,8 @@
     }
 
     private Path compileWix3(WixSource wixSource) throws IOException {
-<<<<<<< HEAD
-        Path wixObj = wixObjDir.resolve(IOUtils.replaceSuffix(
+        Path wixObj = wixObjDir.toAbsolutePath().resolve(PathUtils.replaceSuffix(
                 wixSource.path.getFileName(), ".wixobj"));
-=======
-        Path wixObj = wixObjDir.toAbsolutePath().resolve(PathUtils.replaceSuffix(
-                IOUtils.getFileName(wixSource.source), ".wixobj"));
->>>>>>> 68079358
 
         List<String> cmdline = new ArrayList<>(List.of(
                 toolset.getToolPath(WixTool.Candle3).toString(),
